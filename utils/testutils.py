from utils.deployutils import mine_tx, W3


def current_block_time(block_num=None):
    if block_num is None:
        block_num = W3.eth.blockNumber
    return W3.eth.getBlock(block_num)['timestamp']


def assertCallReverts(testcase, function):
    with testcase.assertRaises(ValueError) as error:
        function.call()
    testcase.assertTrue("revert" in error.exception.args[0]['message'])
    testcase.assertEqual(-32000, error.exception.args[0]['code'])


def assertTransactionReverts(testcase, function, caller, gas=5000000):
    with testcase.assertRaises(ValueError) as error:
        mine_tx(function.transact({'from': caller, 'gas': gas}))
    testcase.assertTrue("revert" in error.exception.args[0]['message'])
    testcase.assertEqual(-32000, error.exception.args[0]['code'])

<<<<<<< HEAD
def assertReverts(testcase, function, *args):
	with testcase.assertRaises(ValueError) as error:
		function(*args)
	testcase.assertTrue("revert" in error.exception.args[0]['message'])
	testcase.assertEqual(-32000, error.exception.args[0]['code'])
=======
>>>>>>> 28f08e1f

def assertClose(testcase, actual, expected, precision=5, msg=''):
    if expected == 0:
        if actual == 0:
            # this should always pass
            testcase.assertEqual(actual, expected)
        else:
            testcase.assertAlmostEqual(
                expected/actual,
                1,
                places=precision,
                msg=msg+f'\n{actual} ≉ {expected}'
            )
    else:
        testcase.assertAlmostEqual(
            actual/expected,
            1,
            places=precision,
            msg=msg+f'\n{actual} ≉ {expected}'
<<<<<<< HEAD
        )
=======
        )


def assertReverts(testcase, function, *args):
    with testcase.assertRaises(ValueError) as error:
        function(*args)
    testcase.assertTrue("revert" in error.exception.args[0]['message'])
    testcase.assertEqual(-32000, error.exception.args[0]['code'])
>>>>>>> 28f08e1f
<|MERGE_RESOLUTION|>--- conflicted
+++ resolved
@@ -20,14 +20,13 @@
     testcase.assertTrue("revert" in error.exception.args[0]['message'])
     testcase.assertEqual(-32000, error.exception.args[0]['code'])
 
-<<<<<<< HEAD
+
 def assertReverts(testcase, function, *args):
 	with testcase.assertRaises(ValueError) as error:
 		function(*args)
 	testcase.assertTrue("revert" in error.exception.args[0]['message'])
 	testcase.assertEqual(-32000, error.exception.args[0]['code'])
-=======
->>>>>>> 28f08e1f
+
 
 def assertClose(testcase, actual, expected, precision=5, msg=''):
     if expected == 0:
@@ -47,15 +46,4 @@
             1,
             places=precision,
             msg=msg+f'\n{actual} ≉ {expected}'
-<<<<<<< HEAD
-        )
-=======
-        )
-
-
-def assertReverts(testcase, function, *args):
-    with testcase.assertRaises(ValueError) as error:
-        function(*args)
-    testcase.assertTrue("revert" in error.exception.args[0]['message'])
-    testcase.assertEqual(-32000, error.exception.args[0]['code'])
->>>>>>> 28f08e1f
+        )
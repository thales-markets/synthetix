--- conflicted
+++ resolved
@@ -130,7 +130,6 @@
 		AddressResolver: [owner],
 		SystemStatus: [owner],
 		FlexibleStorage: [tryGetAddressOf('AddressResolver')],
-<<<<<<< HEAD
 		ExchangeRates: [
 			owner,
 			oracle,
@@ -138,9 +137,6 @@
 			[toBytes32('SNX')],
 			[toWei('0.2', 'ether')],
 		],
-=======
-		ExchangeRates: [owner, oracle, [toBytes32('SNX')], [toWei('0.2', 'ether')]],
->>>>>>> cbd5c87c
 		SynthetixState: [owner, ZERO_ADDRESS],
 		SupplySchedule: [owner, 0, 0],
 		Proxy: [owner],
@@ -466,11 +462,7 @@
 		{ contract: 'SystemStatus' },
 		{ contract: 'ExchangeState' },
 		{ contract: 'FlexibleStorage', deps: ['AddressResolver'] },
-<<<<<<< HEAD
 		{ contract: 'SystemSettings', deps: ['AddressResolver', 'FlexibleStorage'] },
-		{ contract: 'ExchangeRates', deps: ['AddressResolver', 'SystemSettings'] },
-=======
->>>>>>> cbd5c87c
 		{ contract: 'SynthetixState' },
 		{ contract: 'SupplySchedule' },
 		{ contract: 'ProxyERC20', forContract: 'Synthetix' },

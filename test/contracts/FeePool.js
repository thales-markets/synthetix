'use strict';

const { artifacts, contract, web3, legacy } = require('@nomiclabs/buidler');

const { assert, addSnapshotBeforeRestoreAfterEach } = require('./common');

const FeePool = artifacts.require('FeePool');
const FlexibleStorage = artifacts.require('FlexibleStorage');

const {
	currentTime,
	fastForward,
	toUnit,
	toPreciseUnit,
	fromUnit,
	multiplyDecimal,
} = require('../utils')();

const {
	ensureOnlyExpectedMutativeFunctions,
	onlyGivenAddressCanInvoke,
	setStatus,
	getDecodedLogs,
	decodedEventEqual,
	proxyThruTo,
	setExchangeFeeRateForSynths,
} = require('./helpers');

const { setupAllContracts } = require('./setup');

const {
	toBytes32,
	defaults: { ISSUANCE_RATIO, FEE_PERIOD_DURATION, TARGET_THRESHOLD },
} = require('../..');

contract('FeePool', async accounts => {
	const [deployerAccount, owner, oracle, account1, account2, account3] = accounts;

	// Updates rates with defaults so they're not stale.
	const updateRatesWithDefaults = async () => {
		const timestamp = await currentTime();

		await exchangeRates.updateRates([sAUD, SNX], ['0.5', '0.1'].map(toUnit), timestamp, {
			from: oracle,
		});
	};

	const closeFeePeriod = async () => {
		const feePeriodDuration = await feePool.feePeriodDuration();
		await fastForward(feePeriodDuration);
		await feePool.closeCurrentFeePeriod({ from: account1 });
		await updateRatesWithDefaults();
	};

	async function getFeesAvailable(account, key) {
		const result = await feePool.feesAvailable(account, key);
		return result[0];
	}

	const exchangeFeeRate = toUnit('0.003'); // 30 bips
	const amountReceivedFromExchange = amountToExchange => {
		return multiplyDecimal(amountToExchange, toUnit('1').sub(exchangeFeeRate));
	};

	// CURRENCIES
	const [sUSD, sAUD, SNX] = ['sUSD', 'sAUD', 'SNX'].map(toBytes32);

	let feePool,
		feePoolProxy,
		FEE_ADDRESS,
		synthetix,
		systemStatus,
		systemSettings,
		exchangeRates,
		feePoolState,
		delegateApprovals,
		rewardEscrow,
		sUSDContract,
		addressResolver,
		synths;

	before(async () => {
		synths = ['sUSD', 'sAUD'];
		({
			AddressResolver: addressResolver,
			DelegateApprovals: delegateApprovals,
			ExchangeRates: exchangeRates,
			FeePool: feePool,
			FeePoolState: feePoolState,
			ProxyFeePool: feePoolProxy,
			RewardEscrow: rewardEscrow,
			Synthetix: synthetix,
			SystemSettings: systemSettings,
			SynthsUSD: sUSDContract,
			SystemStatus: systemStatus,
		} = await setupAllContracts({
			accounts,
			synths,
			contracts: [
				'ExchangeRates',
				'Exchanger',
				'FeePool',
				'FeePoolEternalStorage',
				'FeePoolState',
				'Issuer',
				'Proxy',
				'Synthetix',
				'SynthetixState',
				'SystemSettings',
				'SystemStatus',
				'RewardEscrow',
				'DelegateApprovals',
			],
		}));

		FEE_ADDRESS = await feePool.FEE_ADDRESS();
	});

	addSnapshotBeforeRestoreAfterEach();

	beforeEach(async () => {
		// Send a price update to guarantee we're not stale.
		await updateRatesWithDefaults();

		// set a 0.3% default exchange fee rate                                                                                 │        { contract: 'ExchangeState' },
		const exchangeFeeRate = toUnit('0.003');
		const synthKeys = [sAUD, sUSD];
		await setExchangeFeeRateForSynths({
			owner,
			systemSettings,
			synthKeys,
			exchangeFeeRates: synthKeys.map(() => exchangeFeeRate),
		});
	});

	it('ensure only known functions are mutative', () => {
		ensureOnlyExpectedMutativeFunctions({
			abi: feePool.abi,
			ignoreParents: ['Proxyable', 'SelfDestructible', 'LimitedSetup', 'MixinResolver'],
			expected: [
				'appendAccountIssuanceRecord',
				'recordFeePaid',
				'setRewardsToDistribute',
				'closeCurrentFeePeriod',
				'claimFees',
				'claimOnBehalf',
				'importFeePeriod',
				'appendVestingEntry',
			],
		});
	});

	it('should set constructor params on deployment', async () => {
		FeePool.link(await artifacts.require('SafeDecimalMath').new());
		const instance = await FeePool.new(
			account1, // proxy
			account2, // owner
			addressResolver.address, // resolver
			{
				from: deployerAccount,
			}
		);

		assert.equal(await instance.proxy(), account1);
		assert.equal(await instance.owner(), account2);
		assert.equal(await instance.resolver(), addressResolver.address);

		// Assert that our first period is open.
		assert.deepEqual(await instance.recentFeePeriods(0), {
			feePeriodId: 1,
			startingDebtIndex: 0,
			feesToDistribute: 0,
			feesClaimed: 0,
		});

		// And that the second period is not yet open
		assert.deepEqual(await instance.recentFeePeriods(1), {
			feePeriodId: 0,
			startTime: 0,
			startingDebtIndex: 0,
			feesToDistribute: 0,
			feesClaimed: 0,
		});
	});

	it('issuance ratio is correctly configured as a default', async () => {
		assert.bnEqual(await feePool.issuanceRatio(), ISSUANCE_RATIO);
	});

	it('the default is set correctly', async () => {
		assert.bnEqual(await feePool.targetThreshold(), toUnit(TARGET_THRESHOLD / 100));
	});

	it('fee period duration is correctly configured as a default', async () => {
		assert.bnEqual(await feePool.feePeriodDuration(), FEE_PERIOD_DURATION);
	});

	describe('restricted methods', () => {
		it('appendAccountIssuanceRecord() cannot be invoked directly by any account', async () => {
			await onlyGivenAddressCanInvoke({
				fnc: feePool.appendAccountIssuanceRecord,
				accounts,
				args: [account1, toUnit('0.001'), '0'],
				reason: 'FeePool: Only Issuer Authorised',
			});
		});
	});

	describe('when the issuanceRatio is 0.2', () => {
		beforeEach(async () => {
			// set default issuance ratio of 0.2
			await systemSettings.setIssuanceRatio(toUnit('0.2'), { from: owner });
		});

		it('should track fee withdrawals correctly', async () => {
			const amount = toUnit('10000');

			// Issue sUSD for two different accounts.
			await synthetix.transfer(account1, toUnit('1000000'), {
				from: owner,
			});

			await synthetix.issueSynths(amount, { from: owner });
			await synthetix.issueSynths(amount, { from: account1 });

			await closeFeePeriod();

			// Generate a fee.
			const exchange = toUnit('10000');
			await synthetix.exchange(sUSD, exchange, sAUD, { from: owner });

			await closeFeePeriod();

			// Then claim the owner's fees
			await feePool.claimFees({ from: owner });

			// At this stage there should be a single pending period, one that's half claimed, and an empty one.
			const length = (await feePool.FEE_PERIOD_LENGTH()).toNumber();
			const feeInUSD = exchange.sub(amountReceivedFromExchange(exchange));

			// First period
			assert.deepEqual(await feePool.recentFeePeriods(0), {
				feePeriodId: 3,
				startingDebtIndex: 2,
				feesToDistribute: 0,
				feesClaimed: 0,
			});

			// Second period
			assert.deepEqual(await feePool.recentFeePeriods(1), {
				feePeriodId: 2,
				startingDebtIndex: 2,
				feesToDistribute: feeInUSD,
				feesClaimed: feeInUSD.divRound(web3.utils.toBN('2')),
			});

			// Everything else should be zero
			for (let i = 3; i < length; i++) {
				assert.deepEqual(await feePool.recentFeePeriods(i), {
					feePeriodId: 0,
					startingDebtIndex: 0,
					feesToDistribute: 0,
					feesClaimed: 0,
				});
			}

			// And once we roll the periods forward enough we should be able to see the correct
			// roll over happening.
			for (let i = 0; i < length * 2; i++) {
				await closeFeePeriod();
			}

			// All periods except last should now be 0
			for (let i = 0; i < length - 1; i++) {
				assert.deepEqual(await feePool.recentFeePeriods(i), {
					feesToDistribute: 0,
					feesClaimed: 0,
				});
			}

			// Last period should have rolled over fees to distribute
			assert.deepEqual(await feePool.recentFeePeriods(length - 1), {
				feesToDistribute: feeInUSD.div(web3.utils.toBN('2')),
				feesClaimed: 0,
			});
		});

		it('should correctly calculate the totalFeesAvailable for a single open period', async () => {
			const amount = toUnit('10000');
			const fee = amount.sub(amountReceivedFromExchange(amount));

			// Issue sUSD for two different accounts.
			await synthetix.transfer(account1, toUnit('1000000'), {
				from: owner,
			});

			await synthetix.issueSynths(amount, { from: owner });
			await synthetix.issueSynths(amount.mul(web3.utils.toBN('2')), { from: account1 });

			// Generate a fee.
			await synthetix.exchange(sUSD, amount, sAUD, { from: owner });

			// Should be no fees available yet because the period is still pending.
			assert.bnEqual(await feePool.totalFeesAvailable(), 0);

			// So close out the period
			await closeFeePeriod();

			// Now we should have some fees.
			assert.bnEqual(await feePool.totalFeesAvailable(), fee);
		});

		it('should correctly calculate the totalFeesAvailable for multiple periods', async () => {
			const amount1 = toUnit('10000');
			const amount2 = amount1.mul(web3.utils.toBN('2'));
			const fee1 = amount1.sub(amountReceivedFromExchange(amount1));

			// Issue sUSD for two different accounts.
			await synthetix.transfer(account1, toUnit('1000000'), {
				from: owner,
			});

			await synthetix.issueSynths(amount1, { from: owner });
			await synthetix.issueSynths(amount2, { from: account1 });

			// Generate a fee.
			await synthetix.exchange(sUSD, amount1, sAUD, { from: owner });

			// Should be no fees available yet because the period is still pending.
			assert.bnEqual(await feePool.totalFeesAvailable(), 0);

			// So close out the period
			await closeFeePeriod();

			// Now we should have some fees.
			assert.bnEqual(await feePool.totalFeesAvailable(), fee1);

			// Ok, and do it again but with account1's synths this time.
			const fee2 = amount2.sub(amountReceivedFromExchange(amount2));

			// Generate a fee.
			await synthetix.exchange(sUSD, amount2, sAUD, { from: account1 });

			// Should be only the previous fees available because the period is still pending.
			assert.bnEqual(await feePool.totalFeesAvailable(), fee1);

			// Close out the period
			await closeFeePeriod();

			// Now we should have both fees.
			assert.bnClose(await feePool.totalFeesAvailable(), fee1.add(fee2));
		});

		it('should correctly calculate the feesAvailable for a single user in an open period', async () => {
			const amount = toUnit('10000');
			const fee = amount.sub(amountReceivedFromExchange(amount));

			// Issue sUSD for two different accounts.
			await synthetix.transfer(account1, toUnit('1000000'), {
				from: owner,
			});

			await synthetix.issueSynths(amount, { from: owner });
			await synthetix.issueSynths(amount.mul(web3.utils.toBN('2')), { from: account1 });

			// Close out the period to allow both users to be part of the whole fee period.
			await closeFeePeriod();

			// Generate a fee.
			await synthetix.exchange(sUSD, amount, sAUD, { from: owner });

			// Should be no fees available yet because the period is still pending.
			let feesAvailable;
			feesAvailable = await feePool.feesAvailable(owner);
			assert.bnEqual(feesAvailable[0], 0);

			feesAvailable = await feePool.feesAvailable(account1);
			assert.bnEqual(feesAvailable[0], 0);

			feesAvailable = await feePool.feesAvailable(account2);
			assert.bnEqual(feesAvailable[0], 0);

			// Make the period no longer pending
			await closeFeePeriod();

			// Now we should have some fees.
			feesAvailable = await feePool.feesAvailable(owner);
			assert.bnClose(feesAvailable[0], fee.div(web3.utils.toBN('3')));

			feesAvailable = await feePool.feesAvailable(account1);
			assert.bnClose(
				feesAvailable[0],
				fee.div(web3.utils.toBN('3')).mul(web3.utils.toBN('2')),
				'11'
			);

			// But account2 shouldn't be entitled to anything.
			feesAvailable = await feePool.feesAvailable(account2);
			assert.bnEqual(feesAvailable[0], 0);
		});

		it('should correctly calculate the feesAvailable for a single user in multiple periods when fees are partially claimed', async () => {
			const oneThird = number => number.div(web3.utils.toBN('3'));
			const twoThirds = number => oneThird(number).mul(web3.utils.toBN('2'));

			const amount = toUnit('10000');
			const fee = amount.sub(amountReceivedFromExchange(amount));
			const FEE_PERIOD_LENGTH = await feePool.FEE_PERIOD_LENGTH();

			// Issue sUSD for two different accounts.
			await synthetix.transfer(account1, toUnit('1000000'), {
				from: owner,
			});

			await synthetix.issueSynths(amount, { from: owner });
			await synthetix.issueSynths(amount.mul(web3.utils.toBN('2')), { from: account1 });
<<<<<<< HEAD

			// Close out the period to allow both users to be part of the whole fee period.
			await closeFeePeriod();

			// Generate a fee.
			await synthetix.exchange(sUSD, amount, sAUD, { from: owner });

			let feesAvailable;
			// Should be no fees available yet because the period is still pending.
			feesAvailable = await feePool.feesAvailable(owner);
			assert.bnEqual(feesAvailable[0], 0);
			feesAvailable = await feePool.feesAvailable(account1);
			assert.bnEqual(feesAvailable[0], 0);
			feesAvailable = await feePool.feesAvailable(account2);
			assert.bnEqual(feesAvailable[0], 0);

			// Make the period no longer pending
			await closeFeePeriod();

			// Now we should have some fees.
			feesAvailable = await feePool.feesAvailable(owner);
			assert.bnClose(feesAvailable[0], oneThird(fee));
			feesAvailable = await feePool.feesAvailable(account1);
			assert.bnClose(feesAvailable[0], twoThirds(fee), '11');

			// The owner decides to claim their fees.
			await feePool.claimFees({ from: owner });

			// account1 should still have the same amount of fees available.
			feesAvailable = await feePool.feesAvailable(account1);
			assert.bnClose(feesAvailable[0], twoThirds(fee), '11');

			// If we close the next FEE_PERIOD_LENGTH fee periods off without claiming, their
			// fee amount that was unclaimed will roll forward, but will get proportionally
			// redistributed to everyone.
			for (let i = 0; i < FEE_PERIOD_LENGTH; i++) {
				await closeFeePeriod();
			}

			feesAvailable = await feePool.feesAvailable(account1);
			assert.bnClose(feesAvailable[0], twoThirds(twoThirds(fee)));

			// But once they claim they should have zero.
			await feePool.claimFees({ from: account1 });
			feesAvailable = await feePool.feesAvailable(account1);
			assert.bnEqual(feesAvailable[0], 0);
		});

		describe('closeFeePeriod()', () => {
=======

			// Close out the period to allow both users to be part of the whole fee period.
			await closeFeePeriod();

			// Generate a fee.
			await synthetix.exchange(sUSD, amount, sAUD, { from: owner });

			let feesAvailable;
			// Should be no fees available yet because the period is still pending.
			feesAvailable = await feePool.feesAvailable(owner);
			assert.bnEqual(feesAvailable[0], 0);
			feesAvailable = await feePool.feesAvailable(account1);
			assert.bnEqual(feesAvailable[0], 0);
			feesAvailable = await feePool.feesAvailable(account2);
			assert.bnEqual(feesAvailable[0], 0);

			// Make the period no longer pending
			await closeFeePeriod();

			// Now we should have some fees.
			feesAvailable = await feePool.feesAvailable(owner);
			assert.bnClose(feesAvailable[0], oneThird(fee));
			feesAvailable = await feePool.feesAvailable(account1);
			assert.bnClose(feesAvailable[0], twoThirds(fee), '11');

			// The owner decides to claim their fees.
			await feePool.claimFees({ from: owner });

			// account1 should still have the same amount of fees available.
			feesAvailable = await feePool.feesAvailable(account1);
			assert.bnClose(feesAvailable[0], twoThirds(fee), '11');

			// If we close the next FEE_PERIOD_LENGTH fee periods off without claiming, their
			// fee amount that was unclaimed will roll forward, but will get proportionally
			// redistributed to everyone.
			for (let i = 0; i < FEE_PERIOD_LENGTH; i++) {
				await closeFeePeriod();
			}

			feesAvailable = await feePool.feesAvailable(account1);
			assert.bnClose(feesAvailable[0], twoThirds(twoThirds(fee)));

			// But once they claim they should have zero.
			await feePool.claimFees({ from: account1 });
			feesAvailable = await feePool.feesAvailable(account1);
			assert.bnEqual(feesAvailable[0], 0);
		});

		describe('closeFeePeriod()', () => {
			describe('fee period duration not set', () => {
				beforeEach(async () => {
					const storage = await FlexibleStorage.new(addressResolver.address, {
						from: deployerAccount,
					});

					// replace FlexibleStorage in resolver
					await addressResolver.importAddresses(
						['FlexibleStorage'].map(toBytes32),
						[storage.address],
						{
							from: owner,
						}
					);

					await feePool.setResolverAndSyncCache(addressResolver.address, { from: owner });
				});
				it('when closeFeePeriod() is invoked, it reverts with Fee Period Duration not set', async () => {
					await assert.revert(
						feePool.closeCurrentFeePeriod({ from: owner }),
						'Fee Period Duration not set'
					);
				});
			});
>>>>>>> 6125f587
			describe('suspension conditions', () => {
				['System', 'Issuance'].forEach(section => {
					describe(`when ${section} is suspended`, () => {
						beforeEach(async () => {
							await setStatus({ owner, systemStatus, section, suspend: true });
						});
						it('then calling closeCurrentFeePeriod() reverts', async () => {
							await assert.revert(closeFeePeriod(), 'Operation prohibited');
						});
						describe(`when ${section} is resumed`, () => {
							beforeEach(async () => {
								await setStatus({ owner, systemStatus, section, suspend: false });
							});
							it('then calling closeCurrentFeePeriod() succeeds', async () => {
								await closeFeePeriod();
							});
						});
					});
				});
			});
			it('should allow account1 to close the current fee period', async () => {
				await fastForward(await feePool.feePeriodDuration());

				const transaction = await feePool.closeCurrentFeePeriod({ from: account1 });
				assert.eventEqual(transaction, 'FeePeriodClosed', { feePeriodId: 1 });

				// Assert that our first period is new.
				assert.deepEqual(await feePool.recentFeePeriods(0), {
					feePeriodId: 2,
					startingDebtIndex: 0,
					feesToDistribute: 0,
					feesClaimed: 0,
				});

				// And that the second was the old one
				assert.deepEqual(await feePool.recentFeePeriods(1), {
					feePeriodId: 1,
					startingDebtIndex: 0,
					feesToDistribute: 0,
					feesClaimed: 0,
				});

				// fast forward and close another fee Period
				await fastForward(await feePool.feePeriodDuration());

				const secondPeriodClose = await feePool.closeCurrentFeePeriod({ from: account1 });
				assert.eventEqual(secondPeriodClose, 'FeePeriodClosed', { feePeriodId: 2 });
			});
			it('should import feePeriods and close the current fee period correctly', async () => {
				// startTime for most recent period is mocked to start same time as the 2018-03-13T00:00:00 datetime
				const feePeriodsImport = [
					{
						// recentPeriod 0
						index: 0,
						feePeriodId: 22,
						startingDebtIndex: 0,
						startTime: 1520859600,
						feesToDistribute: '5800660797674490860',
						feesClaimed: '0',
						rewardsToDistribute: '0',
						rewardsClaimed: '0',
					},
					{
						// recentPeriod 1
						index: 1,
						feePeriodId: 21,
						startingDebtIndex: 0,
						startTime: 1520254800,
						feesToDistribute: '934419341128642893704',
						feesClaimed: '0',
						rewardsToDistribute: '1442107692307692307692307',
						rewardsClaimed: '0',
					},
				];

				// import fee period data
				for (const period of feePeriodsImport) {
					await feePool.importFeePeriod(
						period.index,
						period.feePeriodId,
						period.startingDebtIndex,
						period.startTime,
						period.feesToDistribute,
						period.feesClaimed,
						period.rewardsToDistribute,
						period.rewardsClaimed,
						{ from: owner }
					);
				}

				await fastForward(await feePool.feePeriodDuration());

				const transaction = await feePool.closeCurrentFeePeriod({ from: account1 });
				assert.eventEqual(transaction, 'FeePeriodClosed', { feePeriodId: 22 });

				// Assert that our first period is new.
				assert.deepEqual(await feePool.recentFeePeriods(0), {
					feePeriodId: 23,
					startingDebtIndex: 0,
					feesToDistribute: 0,
					feesClaimed: 0,
				});

				// And that the second was the old one and fees and rewards rolled over
				const feesToDistribute1 = web3.utils.toBN(feePeriodsImport[0].feesToDistribute, 'wei'); // 5800660797674490860
				const feesToDistribute2 = web3.utils.toBN(feePeriodsImport[1].feesToDistribute, 'wei'); // 934419341128642893704
				const rolledOverFees = feesToDistribute1.add(feesToDistribute2); // 940220001926317384564
				assert.deepEqual(await feePool.recentFeePeriods(1), {
					feePeriodId: 22,
					startingDebtIndex: 0,
					startTime: 1520859600,
					feesToDistribute: rolledOverFees,
					feesClaimed: '0',
					rewardsToDistribute: '1442107692307692307692307',
					rewardsClaimed: '0',
				});
			});

			it('should allow the feePoolProxy to close feePeriod', async () => {
				await fastForward(await feePool.feePeriodDuration());

				const { tx: hash } = await proxyThruTo({
					proxy: feePoolProxy,
					target: feePool,
					fncName: 'closeCurrentFeePeriod',
					user: owner,
					args: [],
				});

				const logs = await getDecodedLogs({ hash, contracts: [feePool] });

				decodedEventEqual({
					log: logs[0],
					event: 'FeePeriodClosed',
					emittedFrom: feePoolProxy.address,
					args: ['1'],
				});

				// Assert that our first period is new.
				assert.deepEqual(await feePool.recentFeePeriods(0), {
					feePeriodId: 2,
					startingDebtIndex: 0,
					feesToDistribute: 0,
					feesClaimed: 0,
				});

				// And that the second was the old one
				assert.deepEqual(await feePool.recentFeePeriods(1), {
					feePeriodId: 1,
					startingDebtIndex: 0,
					feesToDistribute: 0,
					feesClaimed: 0,
				});
			});
			it('should correctly roll over unclaimed fees when closing fee periods', async () => {
				// Issue 10,000 sUSD.
				await synthetix.issueSynths(toUnit('10000'), { from: owner });

				// Users are only entitled to fees when they've participated in a fee period in its
				// entirety. Roll over the fee period so fees generated below count for owner.
				await closeFeePeriod();

				// Do a single transfer of all our synths to generate a fee.
				await sUSDContract.transfer(account1, toUnit('10000'), {
					from: owner,
				});

				// Assert that the correct fee is in the fee pool.
				const fee = await sUSDContract.balanceOf(FEE_ADDRESS);
				const pendingFees = await feePool.feesByPeriod(owner);
				assert.bnEqual(web3.utils.toBN(pendingFees[0][0]), fee);
			});

			it('should correctly close the current fee period when there are more than FEE_PERIOD_LENGTH periods', async () => {
				const length = await feePool.FEE_PERIOD_LENGTH();

				// Issue 10,000 sUSD.
				await synthetix.issueSynths(toUnit('10000'), { from: owner });

				// Users have to have minted before the close of period. Close that fee period
				// so that there won't be any fees in period. future fees are available.
				await closeFeePeriod();

				// Do a single transfer of all our synths to generate a fee.
				await sUSDContract.transfer(account1, toUnit('10000'), {
					from: owner,
				});

				// Assert that the correct fee is in the fee pool.
				const fee = await sUSDContract.balanceOf(FEE_ADDRESS);
				const pendingFees = await feePool.feesByPeriod(owner);

				assert.bnEqual(pendingFees[0][0], fee);

				// Now close FEE_PERIOD_LENGTH * 2 fee periods and assert that it is still in the last one.
				for (let i = 0; i < length * 2; i++) {
					await closeFeePeriod();
				}

				const feesByPeriod = await feePool.feesByPeriod(owner);

				// Should be no fees for any period
				for (const zeroFees of feesByPeriod.slice(0, length - 1)) {
					assert.bnEqual(zeroFees[0], 0);
				}

				// Except the last one
				assert.bnEqual(feesByPeriod[length - 1][0], fee);
			});

			it('should correctly close the current fee period when there is only one fee period open', async () => {
				// Assert all the IDs and values are 0.
				const length = (await feePool.FEE_PERIOD_LENGTH()).toNumber();

				for (let i = 0; i < length; i++) {
					const period = await feePool.recentFeePeriods(i);

					assert.bnEqual(period.feePeriodId, i === 0 ? 1 : 0);
					assert.bnEqual(period.startingDebtIndex, 0);
					assert.bnEqual(period.feesToDistribute, 0);
					assert.bnEqual(period.feesClaimed, 0);
				}

				// Now create the first fee
				await synthetix.issueSynths(toUnit('10000'), { from: owner });
				await sUSDContract.transfer(account1, toUnit('10000'), {
					from: owner,
				});
				const fee = await sUSDContract.balanceOf(FEE_ADDRESS);

				// And walk it forward one fee period.
				await closeFeePeriod();

				// Assert that we have the correct state

				// First period
				const firstPeriod = await feePool.recentFeePeriods(0);

				assert.bnEqual(firstPeriod.feePeriodId, 2);
				assert.bnEqual(firstPeriod.startingDebtIndex, 1);
				assert.bnEqual(firstPeriod.feesToDistribute, 0);
				assert.bnEqual(firstPeriod.feesClaimed, 0);

				// Second period
				const secondPeriod = await feePool.recentFeePeriods(1);

				assert.bnEqual(secondPeriod.feePeriodId, 1);
				assert.bnEqual(secondPeriod.startingDebtIndex, 0);
				assert.bnEqual(secondPeriod.feesToDistribute, fee);
				assert.bnEqual(secondPeriod.feesClaimed, 0);

				// Everything else should be zero
				for (let i = 2; i < length; i++) {
					const period = await feePool.recentFeePeriods(i);

					assert.bnEqual(period.feePeriodId, 0);
					assert.bnEqual(period.startingDebtIndex, 0);
					assert.bnEqual(period.feesToDistribute, 0);
					assert.bnEqual(period.feesClaimed, 0);
				}
			});

			it('should disallow closing the current fee period too early', async () => {
				const feePeriodDuration = await feePool.feePeriodDuration();

				// Close the current one so we know exactly what we're dealing with
				await closeFeePeriod();

				// Try to close the new fee period 5 seconds early
				await fastForward(feePeriodDuration.sub(web3.utils.toBN('5')));
				await assert.revert(
					feePool.closeCurrentFeePeriod({ from: account1 }),
					'Too early to close fee period'
				);
			});

			it('should allow closing the current fee period very late', async () => {
				// Close it 500 times later than prescribed by feePeriodDuration
				// which should still succeed.
				const feePeriodDuration = await feePool.feePeriodDuration();
				await fastForward(feePeriodDuration.mul(web3.utils.toBN('500')));
				await updateRatesWithDefaults();
				await feePool.closeCurrentFeePeriod({ from: account1 });
			});
		});

		describe('claimFees()', () => {
			describe('potential blocking conditions', () => {
				beforeEach(async () => {
					// ensure claimFees() can succeed by default (generate fees and close period)
					await synthetix.issueSynths(toUnit('10000'), { from: owner });
					await synthetix.exchange(sUSD, toUnit('10'), sAUD, { from: owner });
					await closeFeePeriod();
				});
				['System', 'Issuance'].forEach(section => {
					describe(`when ${section} is suspended`, () => {
						beforeEach(async () => {
							await setStatus({ owner, systemStatus, section, suspend: true });
						});
						it('then calling claimFees() reverts', async () => {
							await assert.revert(feePool.claimFees({ from: owner }), 'Operation prohibited');
						});
						describe(`when ${section} is resumed`, () => {
							beforeEach(async () => {
								await setStatus({ owner, systemStatus, section, suspend: false });
							});
							it('then calling claimFees() succeeds', async () => {
								await feePool.claimFees({ from: owner });
							});
						});
					});
				});
				['SNX', 'sAUD', ['SNX', 'sAUD'], 'none'].forEach(type => {
					describe(`when ${type} is stale`, () => {
						beforeEach(async () => {
							await fastForward(
								(await exchangeRates.rateStalePeriod()).add(web3.utils.toBN('300'))
							);

							// set all rates minus those to ignore
							const ratesToUpdate = ['SNX']
								.concat(synths)
								.filter(key => key !== 'sUSD' && ![].concat(type).includes(key));

							const timestamp = await currentTime();

							await exchangeRates.updateRates(
								ratesToUpdate.map(toBytes32),
								ratesToUpdate.map(() => toUnit('1')),
								timestamp,
								{
									from: oracle,
								}
							);
						});

						if (type === 'none') {
							it('allows claimFees', async () => {
								await feePool.claimFees({ from: owner });
							});
						} else {
							it('reverts on claimFees', async () => {
								await assert.revert(
									feePool.claimFees({ from: owner }),
									'A synth or SNX rate is stale'
								);
							});
						}
					});
				});
			});

			it('should allow a user to claim their fees in sUSD @gasprofile', async () => {
				const length = (await feePool.FEE_PERIOD_LENGTH()).toNumber();

				// Issue 10,000 sUSD for two different accounts.
				await synthetix.transfer(account1, toUnit('1000000'), {
					from: owner,
				});

				await synthetix.issueSynths(toUnit('10000'), { from: owner });
				await synthetix.issueSynths(toUnit('10000'), { from: account1 });

				// For each fee period (with one extra to test rollover), do two exchange transfers, then close it off.
				for (let i = 0; i <= length; i++) {
					const exchange1 = toUnit(((i + 1) * 10).toString());
					const exchange2 = toUnit(((i + 1) * 15).toString());

					await synthetix.exchange(sUSD, exchange1, sAUD, { from: owner });
					await synthetix.exchange(sUSD, exchange2, sAUD, { from: account1 });

					await closeFeePeriod();
				}

				// Assert that we have correct values in the fee pool
				const feesAvailableUSD = await feePool.feesAvailable(owner);
				const oldsUSDBalance = await sUSDContract.balanceOf(owner);

				// Now we should be able to claim them.
				const claimFeesTx = await feePool.claimFees({ from: owner });

				assert.eventEqual(claimFeesTx, 'FeesClaimed', {
					sUSDAmount: feesAvailableUSD[0],
					snxRewards: feesAvailableUSD[1],
				});

				const newUSDBalance = await sUSDContract.balanceOf(owner);
				// We should have our fees
				assert.bnEqual(newUSDBalance, oldsUSDBalance.add(feesAvailableUSD[0]));
			});

			it('should allow a user to claim their fees if they minted debt during period', async () => {
				// Issue 10,000 sUSD for two different accounts.
				await synthetix.transfer(account1, toUnit('1000000'), {
					from: owner,
				});

				await synthetix.issueSynths(toUnit('10000'), { from: owner });

				// For first fee period, do two transfers, then close it off.
				let totalFees = web3.utils.toBN('0');

				const exchange1 = toUnit((10).toString());

				await synthetix.exchange(sUSD, exchange1, sAUD, { from: owner });

				totalFees = totalFees.add(exchange1.sub(amountReceivedFromExchange(exchange1)));

				await closeFeePeriod();

				// Assert that we have correct values in the fee pool
				// Owner should have all fees as only minted during period
				const feesAvailable = await feePool.feesAvailable(owner);
				assert.bnClose(feesAvailable[0], totalFees, '8');

				const oldSynthBalance = await sUSDContract.balanceOf(owner);

				// Now we should be able to claim them.
				await feePool.claimFees({ from: owner });

				// We should have our fees
				assert.bnEqual(await sUSDContract.balanceOf(owner), oldSynthBalance.add(feesAvailable[0]));

				// FeePeriod 2 - account 1 joins and mints 50% of the debt
				totalFees = web3.utils.toBN('0');
				await synthetix.issueSynths(toUnit('10000'), { from: account1 });

				// Generate fees
				await synthetix.exchange(sUSD, exchange1, sAUD, { from: owner });
				totalFees = totalFees.add(exchange1.sub(amountReceivedFromExchange(exchange1)));

				await closeFeePeriod();

				const issuanceDataOwner = await feePoolState.getAccountsDebtEntry(owner, 0);

				assert.bnEqual(issuanceDataOwner.debtPercentage, toPreciseUnit('1'));
				assert.bnEqual(issuanceDataOwner.debtEntryIndex, '0');

				const feesAvailableOwner = await feePool.feesAvailable(owner);
				const feesAvailableAcc1 = await feePool.feesAvailable(account1);

				await feePool.claimFees({ from: account1 });

				assert.bnClose(feesAvailableOwner[0], totalFees.div(web3.utils.toBN('2')), '8');
				assert.bnClose(feesAvailableAcc1[0], totalFees.div(web3.utils.toBN('2')), '8');
			});

			it('should allow a user to claim their fees in sUSD (as half of total) after some exchanging', async () => {
				const length = (await feePool.FEE_PERIOD_LENGTH()).toNumber();

				// Issue 10,000 sUSD for two different accounts.
				await synthetix.transfer(account1, toUnit('1000000'), {
					from: owner,
				});

				await synthetix.issueSynths(toUnit('10000'), { from: owner });
				await synthetix.issueSynths(toUnit('10000'), { from: account1 });

				// For each fee period (with one extra to test rollover), do two transfers, then close it off.
				let totalFees = web3.utils.toBN('0');

				for (let i = 0; i <= length; i++) {
					const exchange1 = toUnit(((i + 1) * 10).toString());
					const exchange2 = toUnit(((i + 1) * 15).toString());

					await synthetix.exchange(sUSD, exchange1, sAUD, { from: owner });
					await synthetix.exchange(sUSD, exchange2, sAUD, { from: account1 });

					totalFees = totalFees.add(exchange1.sub(amountReceivedFromExchange(exchange1)));
					totalFees = totalFees.add(exchange2.sub(amountReceivedFromExchange(exchange2)));

					await closeFeePeriod();
				}

				// issuanceData for Owner and Account1 should hold order of minting
				const issuanceDataOwner = await feePoolState.getAccountsDebtEntry(owner, 0);
				assert.bnEqual(issuanceDataOwner.debtPercentage, toPreciseUnit('1'));
				assert.bnEqual(issuanceDataOwner.debtEntryIndex, '0');

				const issuanceDataAccount1 = await feePoolState.getAccountsDebtEntry(account1, 0);
				assert.bnEqual(issuanceDataAccount1.debtPercentage, toPreciseUnit('0.5'));
				assert.bnEqual(issuanceDataAccount1.debtEntryIndex, '1');

				// Period One checks
				const ownerDebtRatioForPeriod = await feePool.effectiveDebtRatioForPeriod(owner, 1);
				const account1DebtRatioForPeriod = await feePool.effectiveDebtRatioForPeriod(account1, 1);

				assert.bnEqual(ownerDebtRatioForPeriod, toPreciseUnit('0.5'));
				assert.bnEqual(account1DebtRatioForPeriod, toPreciseUnit('0.5'));

				// Assert that we have correct values in the fee pool
				const feesAvailable = await feePool.feesAvailable(owner);

				const half = amount => amount.div(web3.utils.toBN('2'));

				// owner has half the debt so entitled to half the fees
				assert.bnClose(feesAvailable[0], half(totalFees), '19');

				const oldSynthBalance = await sUSDContract.balanceOf(owner);

				// Now we should be able to claim them.
				await feePool.claimFees({ from: owner });

				// We should have our fees
				assert.bnEqual(await sUSDContract.balanceOf(owner), oldSynthBalance.add(feesAvailable[0]));
			});

			it('should revert when a user tries to double claim their fees', async () => {
				// Issue 10,000 sUSD.
				await synthetix.issueSynths(toUnit('10000'), { from: owner });

				// Users are only allowed to claim fees in periods they had an issued balance
				// for the entire period.
				await closeFeePeriod();

				// Do a single exchange of all our synths to generate a fee.
				const exchange1 = toUnit(100);
				await synthetix.exchange(sUSD, exchange1, sAUD, { from: owner });

				// Assert that the correct fee is in the fee pool.
				const fee = await sUSDContract.balanceOf(FEE_ADDRESS);
				const pendingFees = await feePool.feesByPeriod(owner);

				assert.bnEqual(pendingFees[0][0], fee);

				// Claiming should revert because the fee period is still open
				await assert.revert(
					feePool.claimFees({ from: owner }),
					'No fees or rewards available for period, or fees already claimed'
				);

				await closeFeePeriod();

				// Then claim them
				await feePool.claimFees({ from: owner });

				// But claiming again should revert
				const feesAvailable = await feePool.feesAvailable(owner);
				assert.bnEqual(feesAvailable[0], '0');

				await assert.revert(
					feePool.claimFees({ from: owner }),
					'No fees or rewards available for period, or fees already claimed'
				);
			});

			it('should revert when a user has no fees to claim but tries to claim them', async () => {
				await assert.revert(
					feePool.claimFees({ from: owner }),
					'No fees or rewards available for period, or fees already claimed'
				);
			});
		});

		describe('FeeClaimablePenaltyThreshold', async () => {
			it('should set the targetThreshold and getPenaltyThresholdRatio returns the c-ratio user is blocked at', async () => {
				const thresholdPercent = 10;
<<<<<<< HEAD

				await systemSettings.setTargetThreshold(thresholdPercent, { from: owner });

				const issuanceRatio = await feePool.issuanceRatio();
				const penaltyThreshold = await feePool.targetThreshold();

				assert.bnEqual(penaltyThreshold, toUnit(thresholdPercent / 100));

				// add the 10% buffer to the issuanceRatio to calculate penalty threshold would be at
				const expectedPenaltyThreshold = issuanceRatio.mul(toUnit('1').add(penaltyThreshold));

=======

				await systemSettings.setTargetThreshold(thresholdPercent, { from: owner });

				const issuanceRatio = await feePool.issuanceRatio();
				const penaltyThreshold = await feePool.targetThreshold();

				assert.bnEqual(penaltyThreshold, toUnit(thresholdPercent / 100));

				// add the 10% buffer to the issuanceRatio to calculate penalty threshold would be at
				const expectedPenaltyThreshold = issuanceRatio.mul(toUnit('1').add(penaltyThreshold));

>>>>>>> 6125f587
				assert.bnEqual(
					fromUnit(expectedPenaltyThreshold),
					await feePool.getPenaltyThresholdRatio()
				);
			});
<<<<<<< HEAD

			it('should set the targetThreshold buffer to 5%, at issuanceRatio 0.2 getPenaltyThresholdRatio returns 0.21', async () => {
				const thresholdPercent = 5;

				await systemSettings.setTargetThreshold(thresholdPercent, { from: owner });

				const issuanceRatio = await feePool.issuanceRatio();

				assert.bnEqual(issuanceRatio, toUnit('0.2'));

				const penaltyThreshold = await feePool.targetThreshold();

				assert.bnEqual(penaltyThreshold, toUnit(thresholdPercent / 100));

				// add the 5% buffer to the issuanceRatio to calculate penalty threshold would be at
				const expectedPenaltyThreshold = toUnit('0.21');

=======

			it('should set the targetThreshold buffer to 5%, at issuanceRatio 0.2 getPenaltyThresholdRatio returns 0.21', async () => {
				const thresholdPercent = 5;

				await systemSettings.setTargetThreshold(thresholdPercent, { from: owner });

				const issuanceRatio = await feePool.issuanceRatio();

				assert.bnEqual(issuanceRatio, toUnit('0.2'));

				const penaltyThreshold = await feePool.targetThreshold();

				assert.bnEqual(penaltyThreshold, toUnit(thresholdPercent / 100));

				// add the 5% buffer to the issuanceRatio to calculate penalty threshold would be at
				const expectedPenaltyThreshold = toUnit('0.21');

>>>>>>> 6125f587
				assert.bnEqual(expectedPenaltyThreshold, await feePool.getPenaltyThresholdRatio());
			});

			it('should be no penalty if issuance ratio is less than target ratio', async () => {
				await synthetix.issueMaxSynths({ from: owner });

				// Increase the price so we start well and truly within our 20% ratio.
				const newRate = (await exchangeRates.rateForCurrency(SNX)).add(web3.utils.toBN('1'));
				const timestamp = await currentTime();
				await exchangeRates.updateRates([SNX], [newRate], timestamp, {
					from: oracle,
				});

				assert.equal(await feePool.isFeesClaimable(owner), true);
			});

			it('should correctly calculate the 10% buffer for penalties at specific issuance ratios', async () => {
				const step = toUnit('0.01');
				await synthetix.issueMaxSynths({ from: owner });

				// Increase the price so we start well and truly within our 20% ratio.
				const newRate = (await exchangeRates.rateForCurrency(SNX)).add(
					step.mul(web3.utils.toBN('1'))
				);
				const timestamp = await currentTime();
				await exchangeRates.updateRates([SNX], [newRate], timestamp, {
					from: oracle,
				});

				const issuanceRatio = fromUnit(await feePool.issuanceRatio());
				const penaltyThreshold = fromUnit(await feePool.targetThreshold());

				const threshold = Number(issuanceRatio) * (1 + Number(penaltyThreshold));
				// Start from the current price of synthetix and slowly decrease the price until
				// we hit almost zero. Assert the correct penalty at each point.
				while ((await exchangeRates.rateForCurrency(SNX)).gt(step.mul(web3.utils.toBN('2')))) {
					const ratio = await synthetix.collateralisationRatio(owner);

					if (ratio.lte(toUnit(threshold))) {
						// Should be claimable
						assert.equal(await feePool.isFeesClaimable(owner), true);
					} else {
						// Should be not claimable penalty
						assert.equal(await feePool.isFeesClaimable(owner), false);
					}

					// Bump the rate down.
					const newRate = (await exchangeRates.rateForCurrency(SNX)).sub(step);
					const timestamp = await currentTime();
					await exchangeRates.updateRates([SNX], [newRate], timestamp, {
						from: oracle,
					});
				}
			});

			it('should revert when users try to claim fees with > 10% of threshold', async () => {
				// Issue 10,000 sUSD for two different accounts.
				await synthetix.transfer(account1, toUnit('1000000'), {
					from: owner,
				});

				await synthetix.issueMaxSynths({ from: account1 });
				const amount = await sUSDContract.balanceOf(account1);
				await synthetix.issueSynths(amount, { from: owner });
				await closeFeePeriod();

				// Do a transfer to generate fees
				await synthetix.exchange(sUSD, amount, sAUD, { from: owner });
				const fee = amount.sub(amountReceivedFromExchange(amount));

				// We should have zero fees available because the period is still open.
				assert.bnEqual(await getFeesAvailable(account1), 0);

				// Once the fee period is closed we should have half the fee available because we have
				// half the collateral backing up the system.
				await closeFeePeriod();
				assert.bnClose(await getFeesAvailable(account1), fee.div(web3.utils.toBN('2')));

				// But if the price of SNX decreases by 15%, we will lose all the fees.
				const currentRate = await exchangeRates.rateForCurrency(SNX);
				const newRate = currentRate.sub(multiplyDecimal(currentRate, toUnit('0.15')));

				const timestamp = await currentTime();
				await exchangeRates.updateRates([SNX], [newRate], timestamp, {
					from: oracle,
				});

				// fees available is unaffected but not claimable
				assert.bnClose(await getFeesAvailable(account1), fee.div(web3.utils.toBN('2')));

				// And revert if we claim them
				await assert.revert(
					feePool.claimFees({ from: account1 }),
					'C-Ratio below penalty threshold'
				);
			});

			it('should be able to set the Target threshold to 15% and claim fees', async () => {
				// Issue 10,000 sUSD for two different accounts.
				await synthetix.transfer(account1, toUnit('1000000'), {
					from: owner,
				});

				await synthetix.issueMaxSynths({ from: account1 });
				const amount = await sUSDContract.balanceOf(account1);
				await synthetix.issueSynths(amount, { from: owner });
				await closeFeePeriod();

				// Do a transfer to generate fees
				await synthetix.exchange(sUSD, amount, sAUD, { from: owner });
				const fee = amount.sub(amountReceivedFromExchange(amount));

				// We should have zero fees available because the period is still open.
				assert.bnEqual(await getFeesAvailable(account1), 0);
<<<<<<< HEAD

				// Once the fee period is closed we should have half the fee available because we have
				// half the collateral backing up the system.
				await closeFeePeriod();
				assert.bnClose(await getFeesAvailable(account1), fee.div(web3.utils.toBN('2')));

				// But if the price of SNX decreases by 15%, we will lose all the fees.
				const currentRate = await exchangeRates.rateForCurrency(SNX);
				const newRate = currentRate.sub(multiplyDecimal(currentRate, toUnit('0.15')));

=======

				// Once the fee period is closed we should have half the fee available because we have
				// half the collateral backing up the system.
				await closeFeePeriod();
				assert.bnClose(await getFeesAvailable(account1), fee.div(web3.utils.toBN('2')));

				// But if the price of SNX decreases by 15%, we will lose all the fees.
				const currentRate = await exchangeRates.rateForCurrency(SNX);
				const newRate = currentRate.sub(multiplyDecimal(currentRate, toUnit('0.15')));

>>>>>>> 6125f587
				const timestamp = await currentTime();
				await exchangeRates.updateRates([SNX], [newRate], timestamp, {
					from: oracle,
				});

				// fees available is unaffected but not claimable
				assert.bnClose(await getFeesAvailable(account1), fee.div(web3.utils.toBN('2')));

				// And revert if we claim them
				await assert.revert(
					feePool.claimFees({ from: account1 }),
					'C-Ratio below penalty threshold'
				);

				// Should be able to set the Target threshold to 16% and now claim
				const newPercentage = 16;
				await systemSettings.setTargetThreshold(newPercentage, { from: owner });
				assert.bnEqual(await feePool.targetThreshold(), toUnit(newPercentage / 100));

				assert.equal(await feePool.isFeesClaimable(owner), true);
			});
		});

		describe('effectiveDebtRatioForPeriod', async () => {
			it('should revert if period is > than FEE_PERIOD_LENGTH', async () => {
				// returns length of periods
				const length = (await feePool.FEE_PERIOD_LENGTH()).toNumber();

				// adding an extra period should revert as not available (period rollsover at last one)
				await assert.revert(
					feePool.effectiveDebtRatioForPeriod(owner, length + 1),
					'Exceeds the FEE_PERIOD_LENGTH'
				);
			});

			it('should revert if checking current unclosed period ', async () => {
				await assert.revert(
					feePool.effectiveDebtRatioForPeriod(owner, 0),
					'Current period is not closed yet'
				);
			});
		});

		describe('claimOnBehalf', async () => {
			async function generateFees() {
				// Issue 10,000 sUSD.
				await synthetix.transfer(account1, toUnit('1000000'), {
					from: owner,
				});

				await synthetix.issueSynths(toUnit('10000'), { from: account1 });

				// For first fee period, do one exchange.
				const exchange1 = toUnit((10).toString());

				// generate fee
				await synthetix.exchange(sUSD, exchange1, sAUD, { from: account1 });

				await closeFeePeriod();
			}

			describe('potential blocking conditions', () => {
				const authoriser = account1;
				const delegate = account2;
				beforeEach(async () => {
					// approve account2 to claim on behalf of account1
					await delegateApprovals.approveClaimOnBehalf(delegate, { from: authoriser });
					// ensure claimFees() can succeed by default (generate fees and close period)
					await generateFees();
				});
				['System', 'Issuance'].forEach(section => {
					describe(`when ${section} is suspended`, () => {
						beforeEach(async () => {
							await setStatus({ owner, systemStatus, section, suspend: true });
<<<<<<< HEAD
						});
						it('then calling claimOnBehalf() reverts', async () => {
							await assert.revert(
								feePool.claimOnBehalf(authoriser, { from: delegate }),
								'Operation prohibited'
							);
						});
=======
						});
						it('then calling claimOnBehalf() reverts', async () => {
							await assert.revert(
								feePool.claimOnBehalf(authoriser, { from: delegate }),
								'Operation prohibited'
							);
						});
>>>>>>> 6125f587
						describe(`when ${section} is resumed`, () => {
							beforeEach(async () => {
								await setStatus({ owner, systemStatus, section, suspend: false });
							});
							it('then calling claimOnBehalf() succeeds', async () => {
								await feePool.claimOnBehalf(authoriser, { from: delegate });
							});
						});
					});
				});
				['SNX', 'sAUD', ['SNX', 'sAUD'], 'none'].forEach(type => {
					describe(`when ${type} is stale`, () => {
						beforeEach(async () => {
							await fastForward(
								(await exchangeRates.rateStalePeriod()).add(web3.utils.toBN('300'))
							);

							// set all rates minus those to ignore
							const ratesToUpdate = ['SNX']
								.concat(synths)
								.filter(key => key !== 'sUSD' && ![].concat(type).includes(key));

							const timestamp = await currentTime();

							await exchangeRates.updateRates(
								ratesToUpdate.map(toBytes32),
								ratesToUpdate.map(() => toUnit('1')),
								timestamp,
								{
									from: oracle,
								}
							);
						});

						if (type === 'none') {
							it('allows claimFees', async () => {
								await feePool.claimOnBehalf(authoriser, { from: delegate });
							});
						} else {
							it('reverts on claimFees', async () => {
								await assert.revert(
									feePool.claimOnBehalf(authoriser, { from: delegate }),
									'A synth or SNX rate is stale'
								);
							});
						}
					});
				});
			});

			it('should approve a claim on behalf for account1 by account2 and have fees in wallet', async () => {
				const authoriser = account1;
				const delegate = account2;

				// approve account2 to claim on behalf of account1
				await delegateApprovals.approveClaimOnBehalf(delegate, { from: authoriser });
				const result = await delegateApprovals.canClaimFor(authoriser, delegate);

				assert.isTrue(result);

				// Assert that we have correct values in the fee pool
				// account1 should have all fees as only minted during period
				await generateFees();

				const feesAvailable = await feePool.feesAvailable(account1);

				// old balance of account1 (authoriser)
				const oldSynthBalance = await sUSDContract.balanceOf(account1);

				// Now we should be able to claim them on behalf of account1.
				await feePool.claimOnBehalf(account1, { from: account2 });

				// We should have our fees for account1
				assert.bnEqual(
					await sUSDContract.balanceOf(account1),
					oldSynthBalance.add(feesAvailable[0])
				);
			});
			it('should revert if account2 tries to claimOnBehalf without approval', async () => {
				const authoriser = account1;
				const delegate = account2;

				// account2 doesn't have approval to claim on behalf of account1
				const result = await delegateApprovals.canClaimFor(authoriser, delegate);

				assert.isNotTrue(result);

				// Assert that we have correct values in the fee pool
				// account1 should have all fees as only minted during period
				await generateFees();

				await assert.revert(
					feePool.claimOnBehalf(account1, { from: account2 }),
					'Not approved to claim on behalf'
				);
			});
		});

		describe('reducing FEE_PERIOD_LENGTHS', async () => {
			it('should be able to get fees available when feePoolState issuanceData is 6 blocks', async () => {
				const length = (await feePool.FEE_PERIOD_LENGTH()).toNumber();

				await synthetix.transfer(account1, toUnit('1000000'), {
					from: owner,
				});

				// For each fee period (with one extra to test rollover), do two transfers, then close it off.
				let totalFees = web3.utils.toBN('0');

				// Iterate over the period lengths * 2 to fill up issuanceData in feePoolState
				// feePoolState can hold up to 6 periods of minting issuanceData
				// fee Periods can be less than the 6 periods
				for (let i = 0; i <= length * 2; i++) {
					const exchange1 = toUnit(((i + 1) * 10).toString());

					// Mint debt each period to fill up feelPoolState issuanceData to [6]
					await synthetix.issueSynths(toUnit('1000'), { from: owner });
					await synthetix.issueSynths(toUnit('1000'), { from: account1 });

					await synthetix.exchange(sUSD, exchange1, sAUD, { from: owner });

					totalFees = totalFees.add(exchange1.sub(amountReceivedFromExchange(exchange1)));

					await closeFeePeriod();
				}

				// Assert that we have correct values in the fee pool
				// Account1 should have all the fees as only account minted
				const feesAvailable = await feePool.feesAvailable(account1);
				assert.bnClose(feesAvailable[0], totalFees.div(web3.utils.toBN('2')), '8');

				const oldSynthBalance = await sUSDContract.balanceOf(account1);

				// Now we should be able to claim them.
				await feePool.claimFees({ from: account1 });

				// We should have our fees
				assert.bnEqual(
					await sUSDContract.balanceOf(account1),
					oldSynthBalance.add(feesAvailable[0])
				);
			});
		});

		describe('Escrowing Tokens', async () => {
			const escrowAmount = toUnit('100000');

			it('should revert if non owner calls', async () => {
				await synthetix.approve(feePool.address, escrowAmount, {
					from: owner,
				});
				await onlyGivenAddressCanInvoke({
					fnc: feePool.appendVestingEntry,
					args: [account3, escrowAmount],
					accounts,
					address: owner,
					reason: 'Owner only function',
				});
			});

			it('should revert if no tokens', async () => {
				await assert.revert(
					feePool.appendVestingEntry(account3, escrowAmount, { from: owner }),
					// Legacy safe math had no revert reasons
					!legacy ? 'SafeMath: subtraction overflow' : undefined
				);
			});

			it('should escrow tokens on an address when called by owner', async () => {
				// Approve FeePool to spend my fund to escrow
				await synthetix.approve(feePool.address, escrowAmount, {
					from: owner,
				});
				await feePool.appendVestingEntry(account3, escrowAmount, { from: owner });

				const vestingScheduleEntry = await rewardEscrow.getVestingScheduleEntry(account3, 0);
				assert.bnEqual(vestingScheduleEntry[1], escrowAmount);
			});
		});
	});
});<|MERGE_RESOLUTION|>--- conflicted
+++ resolved
@@ -414,7 +414,6 @@
 
 			await synthetix.issueSynths(amount, { from: owner });
 			await synthetix.issueSynths(amount.mul(web3.utils.toBN('2')), { from: account1 });
-<<<<<<< HEAD
 
 			// Close out the period to allow both users to be part of the whole fee period.
 			await closeFeePeriod();
@@ -464,56 +463,6 @@
 		});
 
 		describe('closeFeePeriod()', () => {
-=======
-
-			// Close out the period to allow both users to be part of the whole fee period.
-			await closeFeePeriod();
-
-			// Generate a fee.
-			await synthetix.exchange(sUSD, amount, sAUD, { from: owner });
-
-			let feesAvailable;
-			// Should be no fees available yet because the period is still pending.
-			feesAvailable = await feePool.feesAvailable(owner);
-			assert.bnEqual(feesAvailable[0], 0);
-			feesAvailable = await feePool.feesAvailable(account1);
-			assert.bnEqual(feesAvailable[0], 0);
-			feesAvailable = await feePool.feesAvailable(account2);
-			assert.bnEqual(feesAvailable[0], 0);
-
-			// Make the period no longer pending
-			await closeFeePeriod();
-
-			// Now we should have some fees.
-			feesAvailable = await feePool.feesAvailable(owner);
-			assert.bnClose(feesAvailable[0], oneThird(fee));
-			feesAvailable = await feePool.feesAvailable(account1);
-			assert.bnClose(feesAvailable[0], twoThirds(fee), '11');
-
-			// The owner decides to claim their fees.
-			await feePool.claimFees({ from: owner });
-
-			// account1 should still have the same amount of fees available.
-			feesAvailable = await feePool.feesAvailable(account1);
-			assert.bnClose(feesAvailable[0], twoThirds(fee), '11');
-
-			// If we close the next FEE_PERIOD_LENGTH fee periods off without claiming, their
-			// fee amount that was unclaimed will roll forward, but will get proportionally
-			// redistributed to everyone.
-			for (let i = 0; i < FEE_PERIOD_LENGTH; i++) {
-				await closeFeePeriod();
-			}
-
-			feesAvailable = await feePool.feesAvailable(account1);
-			assert.bnClose(feesAvailable[0], twoThirds(twoThirds(fee)));
-
-			// But once they claim they should have zero.
-			await feePool.claimFees({ from: account1 });
-			feesAvailable = await feePool.feesAvailable(account1);
-			assert.bnEqual(feesAvailable[0], 0);
-		});
-
-		describe('closeFeePeriod()', () => {
 			describe('fee period duration not set', () => {
 				beforeEach(async () => {
 					const storage = await FlexibleStorage.new(addressResolver.address, {
@@ -538,7 +487,6 @@
 					);
 				});
 			});
->>>>>>> 6125f587
 			describe('suspension conditions', () => {
 				['System', 'Issuance'].forEach(section => {
 					describe(`when ${section} is suspended`, () => {
@@ -1096,7 +1044,6 @@
 		describe('FeeClaimablePenaltyThreshold', async () => {
 			it('should set the targetThreshold and getPenaltyThresholdRatio returns the c-ratio user is blocked at', async () => {
 				const thresholdPercent = 10;
-<<<<<<< HEAD
 
 				await systemSettings.setTargetThreshold(thresholdPercent, { from: owner });
 
@@ -1108,25 +1055,11 @@
 				// add the 10% buffer to the issuanceRatio to calculate penalty threshold would be at
 				const expectedPenaltyThreshold = issuanceRatio.mul(toUnit('1').add(penaltyThreshold));
 
-=======
-
-				await systemSettings.setTargetThreshold(thresholdPercent, { from: owner });
-
-				const issuanceRatio = await feePool.issuanceRatio();
-				const penaltyThreshold = await feePool.targetThreshold();
-
-				assert.bnEqual(penaltyThreshold, toUnit(thresholdPercent / 100));
-
-				// add the 10% buffer to the issuanceRatio to calculate penalty threshold would be at
-				const expectedPenaltyThreshold = issuanceRatio.mul(toUnit('1').add(penaltyThreshold));
-
->>>>>>> 6125f587
 				assert.bnEqual(
 					fromUnit(expectedPenaltyThreshold),
 					await feePool.getPenaltyThresholdRatio()
 				);
 			});
-<<<<<<< HEAD
 
 			it('should set the targetThreshold buffer to 5%, at issuanceRatio 0.2 getPenaltyThresholdRatio returns 0.21', async () => {
 				const thresholdPercent = 5;
@@ -1144,25 +1077,6 @@
 				// add the 5% buffer to the issuanceRatio to calculate penalty threshold would be at
 				const expectedPenaltyThreshold = toUnit('0.21');
 
-=======
-
-			it('should set the targetThreshold buffer to 5%, at issuanceRatio 0.2 getPenaltyThresholdRatio returns 0.21', async () => {
-				const thresholdPercent = 5;
-
-				await systemSettings.setTargetThreshold(thresholdPercent, { from: owner });
-
-				const issuanceRatio = await feePool.issuanceRatio();
-
-				assert.bnEqual(issuanceRatio, toUnit('0.2'));
-
-				const penaltyThreshold = await feePool.targetThreshold();
-
-				assert.bnEqual(penaltyThreshold, toUnit(thresholdPercent / 100));
-
-				// add the 5% buffer to the issuanceRatio to calculate penalty threshold would be at
-				const expectedPenaltyThreshold = toUnit('0.21');
-
->>>>>>> 6125f587
 				assert.bnEqual(expectedPenaltyThreshold, await feePool.getPenaltyThresholdRatio());
 			});
 
@@ -1277,7 +1191,6 @@
 
 				// We should have zero fees available because the period is still open.
 				assert.bnEqual(await getFeesAvailable(account1), 0);
-<<<<<<< HEAD
 
 				// Once the fee period is closed we should have half the fee available because we have
 				// half the collateral backing up the system.
@@ -1288,18 +1201,6 @@
 				const currentRate = await exchangeRates.rateForCurrency(SNX);
 				const newRate = currentRate.sub(multiplyDecimal(currentRate, toUnit('0.15')));
 
-=======
-
-				// Once the fee period is closed we should have half the fee available because we have
-				// half the collateral backing up the system.
-				await closeFeePeriod();
-				assert.bnClose(await getFeesAvailable(account1), fee.div(web3.utils.toBN('2')));
-
-				// But if the price of SNX decreases by 15%, we will lose all the fees.
-				const currentRate = await exchangeRates.rateForCurrency(SNX);
-				const newRate = currentRate.sub(multiplyDecimal(currentRate, toUnit('0.15')));
-
->>>>>>> 6125f587
 				const timestamp = await currentTime();
 				await exchangeRates.updateRates([SNX], [newRate], timestamp, {
 					from: oracle,
@@ -1374,7 +1275,6 @@
 					describe(`when ${section} is suspended`, () => {
 						beforeEach(async () => {
 							await setStatus({ owner, systemStatus, section, suspend: true });
-<<<<<<< HEAD
 						});
 						it('then calling claimOnBehalf() reverts', async () => {
 							await assert.revert(
@@ -1382,15 +1282,6 @@
 								'Operation prohibited'
 							);
 						});
-=======
-						});
-						it('then calling claimOnBehalf() reverts', async () => {
-							await assert.revert(
-								feePool.claimOnBehalf(authoriser, { from: delegate }),
-								'Operation prohibited'
-							);
-						});
->>>>>>> 6125f587
 						describe(`when ${section} is resumed`, () => {
 							beforeEach(async () => {
 								await setStatus({ owner, systemStatus, section, suspend: false });

'use strict';

const { artifacts, contract, web3 } = require('hardhat');

const { assert, addSnapshotBeforeRestoreAfterEach } = require('./common');

const { currentTime, fastForward, multiplyDecimal, divideDecimal, toUnit } = require('../utils')();

const { setupAllContracts } = require('./setup');

const {
	setExchangeFeeRateForSynths,
	getDecodedLogs,
	decodedEventEqual,
	timeIsClose,
	onlyGivenAddressCanInvoke,
	setStatus,
	convertToAggregatorPrice,
	updateRatesWithDefaults,
} = require('./helpers');

const {
	toBytes32,
	defaults: { WAITING_PERIOD_SECS, PRICE_DEVIATION_THRESHOLD_FACTOR },
} = require('../..');

const BN = require('bn.js');

const bnCloseVariance = '30';

const MockAggregator = artifacts.require('MockAggregatorV2V3');

contract('Exchanger (spec tests)', async accounts => {
	const [sUSD, sAUD, sEUR, SNX, sBTC, iBTC, sETH, iETH] = [
		'sUSD',
		'sAUD',
		'sEUR',
		'SNX',
		'sBTC',
		'iBTC',
		'sETH',
		'iETH',
	].map(toBytes32);

	const trackingCode = toBytes32('1INCH');

	const synthKeys = [sUSD, sAUD, sEUR, sBTC, iBTC, sETH, iETH];

	const [, owner, account1, account2, account3] = accounts;

	let synthetix,
		exchangeRates,
		feePool,
		delegateApprovals,
		sUSDContract,
		sAUDContract,
		sEURContract,
		sBTCContract,
		iBTCContract,
		sETHContract,
		oracle,
		timestamp,
		exchanger,
		exchangeState,
		exchangeFeeRate,
		amountIssued,
		systemSettings,
		systemStatus,
		resolver,
		debtCache,
		issuer,
		flexibleStorage;

	const itReadsTheWaitingPeriod = () => {
		describe('waitingPeriodSecs', () => {
			it('the default is configured correctly', async () => {
				// Note: this only tests the effectiveness of the setup script, not the deploy script,
				assert.equal(await exchanger.waitingPeriodSecs(), WAITING_PERIOD_SECS);
			});
			describe('given it is configured to 90', () => {
				beforeEach(async () => {
					await systemSettings.setWaitingPeriodSecs('90', { from: owner });
				});
				describe('and there is an exchange', () => {
					beforeEach(async () => {
						await synthetix.exchange(sUSD, toUnit('100'), sEUR, { from: account1 });
					});
					it('then the maxSecsLeftInWaitingPeriod is close to 90', async () => {
						const maxSecs = await exchanger.maxSecsLeftInWaitingPeriod(account1, sEUR);
						timeIsClose({ actual: maxSecs, expected: 90, variance: 2 });
					});
					describe('and 87 seconds elapses', () => {
						// Note: timestamp accurancy can't be guaranteed, so provide a few seconds of buffer either way
						beforeEach(async () => {
							await fastForward(87);
						});
						describe('when settle() is called', () => {
							it('then it reverts', async () => {
								await assert.revert(
									synthetix.settle(sEUR, { from: account1 }),
									'Cannot settle during waiting period'
								);
							});
							it('and the maxSecsLeftInWaitingPeriod is close to 1', async () => {
								const maxSecs = await exchanger.maxSecsLeftInWaitingPeriod(account1, sEUR);
								timeIsClose({ actual: maxSecs, expected: 1, variance: 2 });
							});
						});
						describe('when a further 5 seconds elapse', () => {
							beforeEach(async () => {
								await fastForward(5);
							});
							describe('when settle() is called', () => {
								it('it successed', async () => {
									await synthetix.settle(sEUR, { from: account1 });
								});
							});
						});
					});
				});
			});
		});
	};

	const itWhenTheWaitingPeriodIsZero = () => {
		describe('When the waiting period is set to 0', () => {
			let initialWaitingPeriod;

			beforeEach(async () => {
				initialWaitingPeriod = await systemSettings.waitingPeriodSecs();
				await systemSettings.setWaitingPeriodSecs('0', { from: owner });
			});

			it('is set correctly', async () => {
				assert.bnEqual(await systemSettings.waitingPeriodSecs(), '0');
			});

			describe('When exchanging', () => {
				const amountOfSrcExchanged = toUnit('10');

				beforeEach(async () => {
					await updateRatesWithDefaults({ exchangeRates, oracle, debtCache });
					await sUSDContract.issue(owner, toUnit('100'));
					await synthetix.exchange(sUSD, toUnit('10'), sETH, { from: owner });
				});

				it('creates no new entries', async () => {
					let { numEntries } = await exchanger.settlementOwing(owner, sETH);
					assert.bnEqual(numEntries, '0');
					numEntries = await exchangeState.getLengthOfEntries(owner, sETH);
					assert.bnEqual(numEntries, '0');
				});

				it('can exchange back without waiting', async () => {
					const { amountReceived } = await exchanger.getAmountsForExchange(
						amountOfSrcExchanged,
						sUSD,
						sETH
					);
					await synthetix.exchange(sETH, amountReceived, sUSD, { from: owner });
					assert.bnEqual(await sETHContract.balanceOf(owner), '0');
				});

				describe('When the waiting period is switched on again', () => {
					beforeEach(async () => {
						await systemSettings.setWaitingPeriodSecs(initialWaitingPeriod, { from: owner });
					});

					it('is set correctly', async () => {
						assert.bnEqual(await systemSettings.waitingPeriodSecs(), initialWaitingPeriod);
					});

					describe('a new exchange takes place', () => {
						let exchangeTransaction;

						beforeEach(async () => {
							await fastForward(await systemSettings.waitingPeriodSecs());
							exchangeTransaction = await synthetix.exchange(sUSD, amountOfSrcExchanged, sETH, {
								from: owner,
							});
						});

						it('creates a new entry', async () => {
							const { numEntries } = await exchanger.settlementOwing(owner, sETH);
							assert.bnEqual(numEntries, '1');
						});

						it('then it emits an ExchangeEntryAppended', async () => {
							const { amountReceived, exchangeFeeRate } = await exchanger.getAmountsForExchange(
								amountOfSrcExchanged,
								sUSD,
								sETH
							);
							const logs = await getDecodedLogs({
								hash: exchangeTransaction.tx,
								contracts: [synthetix, exchanger, sUSDContract, issuer, flexibleStorage, debtCache],
							});
							decodedEventEqual({
								log: logs.find(({ name }) => name === 'ExchangeEntryAppended'),
								event: 'ExchangeEntryAppended',
								emittedFrom: exchanger.address,
								args: [
									owner,
									sUSD,
									amountOfSrcExchanged,
									sETH,
									amountReceived,
									exchangeFeeRate,
									new web3.utils.BN(1),
									new web3.utils.BN(2),
								],
							});
						});

						it('reverts if the user tries to settle before the waiting period has expired', async () => {
							await assert.revert(
								synthetix.settle(sETH, {
									from: owner,
								}),
								'Cannot settle during waiting period'
							);
						});

						describe('When the waiting period is set back to 0', () => {
							beforeEach(async () => {
								await systemSettings.setWaitingPeriodSecs('0', { from: owner });
							});

							it('there should be only one sETH entry', async () => {
								let numEntries = await exchangeState.getLengthOfEntries(owner, sETH);
								assert.bnEqual(numEntries, '1');
								numEntries = await exchangeState.getLengthOfEntries(owner, sEUR);
								assert.bnEqual(numEntries, '0');
							});

							describe('new trades take place', () => {
								beforeEach(async () => {
									// await fastForward(await systemSettings.waitingPeriodSecs());
									const sEthBalance = await sETHContract.balanceOf(owner);
									await synthetix.exchange(sETH, sEthBalance, sUSD, { from: owner });
									await synthetix.exchange(sUSD, toUnit('10'), sEUR, { from: owner });
								});

								it('should settle the pending exchanges and remove all entries', async () => {
									assert.bnEqual(await sETHContract.balanceOf(owner), '0');
									const { numEntries } = await exchanger.settlementOwing(owner, sETH);
									assert.bnEqual(numEntries, '0');
								});

								it('should not create any new entries', async () => {
									const { numEntries } = await exchanger.settlementOwing(owner, sEUR);
									assert.bnEqual(numEntries, '0');
								});
							});
						});
					});
				});
			});
		});
	};

	const itDeviatesCorrectly = () => {
		describe('priceDeviationThresholdFactor()', () => {
			it('the default is configured correctly', async () => {
				// Note: this only tests the effectiveness of the setup script, not the deploy script,
				assert.equal(
					await exchanger.priceDeviationThresholdFactor(),
					PRICE_DEVIATION_THRESHOLD_FACTOR
				);
			});
			describe('when a user exchanges into sETH over the default threshold factor', () => {
				beforeEach(async () => {
					await fastForward(10);
					// base rate of sETH is 100 from shared setup above
					await exchangeRates.updateRates([sETH], [toUnit('300')], await currentTime(), {
						from: oracle,
					});
					await synthetix.exchange(sUSD, toUnit('1'), sETH, { from: account1 });
				});
				it('then the synth is suspended', async () => {
					const { suspended, reason } = await systemStatus.synthSuspension(sETH);
					assert.ok(suspended);
					assert.equal(reason, '65');
				});
			});
			describe('when a user exchanges into sETH under the default threshold factor', () => {
				beforeEach(async () => {
					await fastForward(10);
					// base rate of sETH is 100 from shared setup above
					await exchangeRates.updateRates([sETH], [toUnit('33')], await currentTime(), {
						from: oracle,
					});
					await synthetix.exchange(sUSD, toUnit('1'), sETH, { from: account1 });
				});
				it('then the synth is suspended', async () => {
					const { suspended, reason } = await systemStatus.synthSuspension(sETH);
					assert.ok(suspended);
					assert.equal(reason, '65');
				});
			});
			describe('changing the factor works', () => {
				describe('when the factor is set to 3.1', () => {
					beforeEach(async () => {
						await systemSettings.setPriceDeviationThresholdFactor(toUnit('3.1'), { from: owner });
					});
					describe('when a user exchanges into sETH over the default threshold factor, but under the new one', () => {
						beforeEach(async () => {
							await fastForward(10);
							// base rate of sETH is 100 from shared setup above
							await exchangeRates.updateRates([sETH], [toUnit('300')], await currentTime(), {
								from: oracle,
							});
							await synthetix.exchange(sUSD, toUnit('1'), sETH, { from: account1 });
						});
						it('then the synth is not suspended', async () => {
							const { suspended, reason } = await systemStatus.synthSuspension(sETH);
							assert.ok(!suspended);
							assert.equal(reason, '0');
						});
					});
					describe('when a user exchanges into sETH under the default threshold factor, but under the new one', () => {
						beforeEach(async () => {
							await fastForward(10);
							// base rate of sETH is 100 from shared setup above
							await exchangeRates.updateRates([sETH], [toUnit('33')], await currentTime(), {
								from: oracle,
							});
							await synthetix.exchange(sUSD, toUnit('1'), sETH, { from: account1 });
						});
						it('then the synth is not suspended', async () => {
							const { suspended, reason } = await systemStatus.synthSuspension(sETH);
							assert.ok(!suspended);
							assert.equal(reason, '0');
						});
					});
				});
			});
		});
	};

	const itCalculatesMaxSecsLeft = () => {
		describe('maxSecsLeftInWaitingPeriod()', () => {
			describe('when the waiting period is configured to 60', () => {
				let waitingPeriodSecs;
				beforeEach(async () => {
					waitingPeriodSecs = '60';
					await systemSettings.setWaitingPeriodSecs(waitingPeriodSecs, { from: owner });
				});
				describe('when there are no exchanges', () => {
					it('then it returns 0', async () => {
						const maxSecs = await exchanger.maxSecsLeftInWaitingPeriod(account1, sEUR);
						assert.equal(maxSecs, '0', 'No seconds remaining for exchange');
					});
				});
				describe('when a user with sUSD has performed an exchange into sEUR', () => {
					beforeEach(async () => {
						await synthetix.exchange(sUSD, toUnit('100'), sEUR, { from: account1 });
					});
					it('reports hasWaitingPeriodOrSettlementOwing', async () => {
						assert.isTrue(await exchanger.hasWaitingPeriodOrSettlementOwing(account1, sEUR));
					});
					it('then fetching maxSecs for that user into sEUR returns 60', async () => {
						const maxSecs = await exchanger.maxSecsLeftInWaitingPeriod(account1, sEUR);
						timeIsClose({ actual: maxSecs, expected: 60, variance: 2 });
					});
					it('and fetching maxSecs for that user into the source synth returns 0', async () => {
						const maxSecs = await exchanger.maxSecsLeftInWaitingPeriod(account1, sUSD);
						assert.equal(maxSecs, '0', 'No waiting period for src synth');
					});
					it('and fetching maxSecs for that user into other synths returns 0', async () => {
						let maxSecs = await exchanger.maxSecsLeftInWaitingPeriod(account1, sBTC);
						assert.equal(maxSecs, '0', 'No waiting period for other synth sBTC');
						maxSecs = await exchanger.maxSecsLeftInWaitingPeriod(account1, iBTC);
						assert.equal(maxSecs, '0', 'No waiting period for other synth iBTC');
					});
					it('and fetching maxSec for other users into that synth are unaffected', async () => {
						let maxSecs = await exchanger.maxSecsLeftInWaitingPeriod(account2, sEUR);
						assert.equal(
							maxSecs,
							'0',
							'Other user: account2 has no waiting period on dest synth of account 1'
						);
						maxSecs = await exchanger.maxSecsLeftInWaitingPeriod(account2, sUSD);
						assert.equal(
							maxSecs,
							'0',
							'Other user: account2 has no waiting period on src synth of account 1'
						);
						maxSecs = await exchanger.maxSecsLeftInWaitingPeriod(account3, sEUR);
						assert.equal(
							maxSecs,
							'0',
							'Other user: account3 has no waiting period on dest synth of acccount 1'
						);
					});

					describe('when 55 seconds has elapsed', () => {
						beforeEach(async () => {
							await fastForward(55);
						});
						it('then it returns 5', async () => {
							const maxSecs = await exchanger.maxSecsLeftInWaitingPeriod(account1, sEUR);
							timeIsClose({ actual: maxSecs, expected: 5, variance: 2 });
						});
						describe('when another user does the same exchange', () => {
							beforeEach(async () => {
								await synthetix.exchange(sUSD, toUnit('100'), sEUR, { from: account2 });
							});
							it('then it still returns 5 for the original user', async () => {
								const maxSecs = await exchanger.maxSecsLeftInWaitingPeriod(account1, sEUR);
								timeIsClose({ actual: maxSecs, expected: 5, variance: 3 });
							});
							it('and yet the new user has 60 secs', async () => {
								const maxSecs = await exchanger.maxSecsLeftInWaitingPeriod(account2, sEUR);
								timeIsClose({ actual: maxSecs, expected: 60, variance: 3 });
							});
						});
						describe('when another 5 seconds elapses', () => {
							beforeEach(async () => {
								await fastForward(5);
							});
							it('then it returns 0', async () => {
								const maxSecs = await exchanger.maxSecsLeftInWaitingPeriod(account1, sEUR);
								assert.equal(maxSecs, '0', 'No time left in waiting period');
							});
							describe('when another 10 seconds elapses', () => {
								beforeEach(async () => {
									await fastForward(10);
								});
								it('then it still returns 0', async () => {
									const maxSecs = await exchanger.maxSecsLeftInWaitingPeriod(account1, sEUR);
									assert.equal(maxSecs, '0', 'No time left in waiting period');
								});
							});
						});
						describe('when the same user exchanges into the new synth', () => {
							beforeEach(async () => {
								await synthetix.exchange(sUSD, toUnit('100'), sEUR, { from: account1 });
							});
							it('then the secs remaining returns 60 again', async () => {
								const maxSecs = await exchanger.maxSecsLeftInWaitingPeriod(account1, sEUR);
								timeIsClose({ actual: maxSecs, expected: 60, variance: 2 });
							});
						});
					});
				});
			});
		});
	};

	const itCalculatesFeeRateForExchange = () => {
		describe('Given exchangeFeeRates are configured and when calling feeRateForExchange()', () => {
			it('for two long synths, returns the regular exchange fee', async () => {
				const actualFeeRate = await exchanger.feeRateForExchange(sEUR, sBTC);
				assert.bnEqual(actualFeeRate, exchangeFeeRate, 'Rate must be the exchange fee rate');
			});
			it('for two inverse synths, returns the regular exchange fee', async () => {
				const actualFeeRate = await exchanger.feeRateForExchange(iBTC, iETH);
				assert.bnEqual(actualFeeRate, exchangeFeeRate, 'Rate must be the exchange fee rate');
			});
			it('for an inverse synth and sUSD, returns the regular exchange fee', async () => {
				let actualFeeRate = await exchanger.feeRateForExchange(iBTC, sUSD);
				assert.bnEqual(actualFeeRate, exchangeFeeRate, 'Rate must be the exchange fee rate');

				actualFeeRate = await exchanger.feeRateForExchange(sUSD, iBTC);
				assert.bnEqual(actualFeeRate, exchangeFeeRate, 'Rate must be the exchange fee rate');
			});
			it('for an inverse synth and a long synth, returns double the regular exchange fee', async () => {
				let actualFeeRate = await exchanger.feeRateForExchange(iBTC, sEUR);
				assert.bnEqual(
					actualFeeRate,
					exchangeFeeRate.mul(new BN(2)),
					'Rate must be the exchange fee rate'
				);
				actualFeeRate = await exchanger.feeRateForExchange(sEUR, iBTC);
				assert.bnEqual(
					actualFeeRate,
					exchangeFeeRate.mul(new BN(2)),
					'Rate must be the exchange fee rate'
				);
				actualFeeRate = await exchanger.feeRateForExchange(sBTC, iBTC);
				assert.bnEqual(
					actualFeeRate,
					exchangeFeeRate.mul(new BN(2)),
					'Rate must be the exchange fee rate'
				);
				actualFeeRate = await exchanger.feeRateForExchange(iBTC, sBTC);
				assert.bnEqual(
					actualFeeRate,
					exchangeFeeRate.mul(new BN(2)),
					'Rate must be the exchange fee rate'
				);
			});
		});
	};

	const itCalculatesFeeRateForExchange2 = () => {
		describe('given exchange fee rates are configured into categories', () => {
			const bipsFX = toUnit('0.01');
			const bipsCrypto = toUnit('0.02');
			const bipsInverse = toUnit('0.03');
			beforeEach(async () => {
				await systemSettings.setExchangeFeeRateForSynths(
					[sAUD, sEUR, sETH, sBTC, iBTC],
					[bipsFX, bipsFX, bipsCrypto, bipsCrypto, bipsInverse],
					{
						from: owner,
					}
				);
			});
			describe('when calling getAmountsForExchange', () => {
				describe('and the destination is a crypto synth', () => {
					let received;
					let destinationFee;
					let feeRate;
					beforeEach(async () => {
						await synthetix.exchange(sUSD, amountIssued, sBTC, { from: account1 });
						const { amountReceived, fee, exchangeFeeRate } = await exchanger.getAmountsForExchange(
							amountIssued,
							sUSD,
							sBTC
						);
						received = amountReceived;
						destinationFee = fee;
						feeRate = exchangeFeeRate;
					});
					it('then return the amountReceived', async () => {
						const sBTCBalance = await sBTCContract.balanceOf(account1);
						assert.bnEqual(received, sBTCBalance);
					});
					it('then return the fee', async () => {
						const effectiveValue = await exchangeRates.effectiveValue(sUSD, amountIssued, sBTC);
						assert.bnEqual(destinationFee, exchangeFeeIncurred(effectiveValue, bipsCrypto));
					});
					it('then return the feeRate', async () => {
						const exchangeFeeRate = await exchanger.feeRateForExchange(sUSD, sBTC);
						assert.bnEqual(feeRate, exchangeFeeRate);
					});
				});

				describe('and the destination is a fiat synth', () => {
					let received;
					let destinationFee;
					let feeRate;
					beforeEach(async () => {
						await synthetix.exchange(sUSD, amountIssued, sEUR, { from: account1 });
						const { amountReceived, fee, exchangeFeeRate } = await exchanger.getAmountsForExchange(
							amountIssued,
							sUSD,
							sEUR
						);
						received = amountReceived;
						destinationFee = fee;
						feeRate = exchangeFeeRate;
					});
					it('then return the amountReceived', async () => {
						const sEURBalance = await sEURContract.balanceOf(account1);
						assert.bnEqual(received, sEURBalance);
					});
					it('then return the fee', async () => {
						const effectiveValue = await exchangeRates.effectiveValue(sUSD, amountIssued, sEUR);
						assert.bnEqual(destinationFee, exchangeFeeIncurred(effectiveValue, bipsFX));
					});
					it('then return the feeRate', async () => {
						const exchangeFeeRate = await exchanger.feeRateForExchange(sUSD, sEUR);
						assert.bnEqual(feeRate, exchangeFeeRate);
					});
				});

				describe('and the destination is an inverse synth', () => {
					let received;
					let destinationFee;
					let feeRate;
					beforeEach(async () => {
						await synthetix.exchange(sUSD, amountIssued, iBTC, { from: account1 });
						const { amountReceived, fee, exchangeFeeRate } = await exchanger.getAmountsForExchange(
							amountIssued,
							sUSD,
							iBTC
						);
						received = amountReceived;
						destinationFee = fee;
						feeRate = exchangeFeeRate;
					});
					it('then return the amountReceived', async () => {
						const iBTCBalance = await iBTCContract.balanceOf(account1);
						assert.bnEqual(received, iBTCBalance);
					});
					it('then return the fee', async () => {
						const effectiveValue = await exchangeRates.effectiveValue(sUSD, amountIssued, iBTC);
						assert.bnEqual(destinationFee, exchangeFeeIncurred(effectiveValue, bipsInverse));
					});
					it('then return the feeRate', async () => {
						const exchangeFeeRate = await exchanger.feeRateForExchange(sUSD, iBTC);
						assert.bnEqual(feeRate, exchangeFeeRate);
					});
				});

				describe('when tripling an exchange rate', () => {
					const amount = toUnit('1000');
					const factor = toUnit('3');

					let orgininalFee;
					let orginalFeeRate;
					beforeEach(async () => {
						const { fee, exchangeFeeRate } = await exchanger.getAmountsForExchange(
							amount,
							sUSD,
							sAUD
						);
						orgininalFee = fee;
						orginalFeeRate = exchangeFeeRate;

						await systemSettings.setExchangeFeeRateForSynths(
							[sAUD],
							[multiplyDecimal(bipsFX, factor)],
							{
								from: owner,
							}
						);
					});
					it('then return the fee tripled', async () => {
						const { fee } = await exchanger.getAmountsForExchange(amount, sUSD, sAUD);
						assert.bnEqual(fee, multiplyDecimal(orgininalFee, factor));
					});
					it('then return the feeRate tripled', async () => {
						const { exchangeFeeRate } = await exchanger.getAmountsForExchange(amount, sUSD, sAUD);
						assert.bnEqual(exchangeFeeRate, multiplyDecimal(orginalFeeRate, factor));
					});
					it('then return the amountReceived less triple the fee', async () => {
						const { amountReceived } = await exchanger.getAmountsForExchange(amount, sUSD, sAUD);
						const tripleFee = multiplyDecimal(orgininalFee, factor);
						const effectiveValue = await exchangeRates.effectiveValue(sUSD, amount, sAUD);
						assert.bnEqual(amountReceived, effectiveValue.sub(tripleFee));
					});
				});
			});
		});
	};

	const exchangeFeeIncurred = (amountToExchange, exchangeFeeRate) => {
		return multiplyDecimal(amountToExchange, exchangeFeeRate);
	};

	const amountAfterExchangeFee = ({ amount }) => {
		return multiplyDecimal(amount, toUnit('1').sub(exchangeFeeRate));
	};

	const calculateExpectedSettlementAmount = ({ amount, oldRate, newRate }) => {
		// Note: exchangeFeeRate is in a parent scope. Tests may mutate it in beforeEach and
		// be assured that this function, when called in a test, will use that mutated value
		const result = multiplyDecimal(amountAfterExchangeFee({ amount }), oldRate.sub(newRate));
		return {
			reclaimAmount: result.isNeg() ? new web3.utils.BN(0) : result,
			rebateAmount: result.isNeg() ? result.abs() : new web3.utils.BN(0),
		};
	};

	/**
	 * Ensure a settle() transaction emits the expected events
	 */
	const ensureTxnEmitsSettlementEvents = async ({ hash, synth, expected }) => {
		// Get receipt to collect all transaction events
		const logs = await getDecodedLogs({ hash, contracts: [synthetix, exchanger, sUSDContract] });

		const currencyKey = await synth.currencyKey();
		// Can only either be reclaim or rebate - not both
		const isReclaim = !expected.reclaimAmount.isZero();
		const expectedAmount = isReclaim ? expected.reclaimAmount : expected.rebateAmount;

		const eventName = `Exchange${isReclaim ? 'Reclaim' : 'Rebate'}`;
		decodedEventEqual({
			log: logs.find(({ name }) => name === eventName), // logs[0] is individual reclaim/rebate events, logs[1] is either an Issued or Burned event
			event: eventName,
			emittedFrom: await synthetix.proxy(),
			args: [account1, currencyKey, expectedAmount],
			bnCloseVariance,
		});

		// return all logs for any other usage
		return logs;
	};

	const itSettles = () => {
		describe('settlement', () => {
			describe('suspension conditions', () => {
				const synth = sETH;
				['System', 'Synth'].forEach(section => {
					describe(`when ${section} is suspended`, () => {
						beforeEach(async () => {
							await setStatus({ owner, systemStatus, section, suspend: true, synth });
						});
						it('then calling settle() reverts', async () => {
							await assert.revert(
								synthetix.settle(sETH, { from: account1 }),
								'Operation prohibited'
							);
						});
						describe(`when ${section} is resumed`, () => {
							beforeEach(async () => {
								await setStatus({ owner, systemStatus, section, suspend: false, synth });
							});
							it('then calling exchange() succeeds', async () => {
								await synthetix.settle(sETH, { from: account1 });
							});
						});
					});
				});
				describe('when Synth(sBTC) is suspended', () => {
					beforeEach(async () => {
						await setStatus({ owner, systemStatus, section: 'Synth', suspend: true, synth: sBTC });
					});
					it('then settling other synths still works', async () => {
						await synthetix.settle(sETH, { from: account1 });
						await synthetix.settle(sAUD, { from: account2 });
					});
				});
				describe('when Synth(sBTC) is suspended for exchanging', () => {
					beforeEach(async () => {
						await setStatus({
							owner,
							systemStatus,
							section: 'SynthExchange',
							suspend: true,
							synth: sBTC,
						});
					});
					it('then settling it still works', async () => {
						await synthetix.settle(sBTC, { from: account1 });
					});
				});
			});
			describe('given the sEUR rate is 2, and sETH is 100, sBTC is 9000', () => {
				beforeEach(async () => {
					// set sUSD:sEUR as 2:1, sUSD:sETH at 100:1, sUSD:sBTC at 9000:1
					await exchangeRates.updateRates(
						[sEUR, sETH, sBTC],
						['2', '100', '9000'].map(toUnit),
						timestamp,
						{
							from: oracle,
						}
					);
				});
				describe('and the exchange fee rate is 1% for easier human consumption', () => {
					beforeEach(async () => {
						// Warning: this is mutating the global exchangeFeeRate for this test block and will be reset when out of scope
						exchangeFeeRate = toUnit('0.01');
						await setExchangeFeeRateForSynths({
							owner,
							systemSettings,
							synthKeys,
							exchangeFeeRates: synthKeys.map(() => exchangeFeeRate),
						});
					});
					describe('and the waitingPeriodSecs is set to 60', () => {
						beforeEach(async () => {
							await systemSettings.setWaitingPeriodSecs('60', { from: owner });
						});
						describe('various rebate & reclaim scenarios', () => {
							describe('and the priceDeviationThresholdFactor is set to a factor of 2.5', () => {
								beforeEach(async () => {
									// prevent circuit breaker from firing for doubling or halving rates by upping the threshold difference to 2.5
									await systemSettings.setPriceDeviationThresholdFactor(toUnit('2.5'), {
										from: owner,
									});
								});
								describe('when the first user exchanges 100 sUSD into sUSD:sEUR at 2:1', () => {
									let amountOfSrcExchanged;
									let exchangeTime;
									let exchangeTransaction;
									beforeEach(async () => {
										amountOfSrcExchanged = toUnit('100');
										exchangeTime = await currentTime();
										exchangeTransaction = await synthetix.exchange(
											sUSD,
											amountOfSrcExchanged,
											sEUR,
											{
												from: account1,
											}
										);

										const {
											amountReceived,
											exchangeFeeRate,
										} = await exchanger.getAmountsForExchange(amountOfSrcExchanged, sUSD, sEUR);

										const logs = await getDecodedLogs({
											hash: exchangeTransaction.tx,
											contracts: [
												synthetix,
												exchanger,
												sUSDContract,
												issuer,
												flexibleStorage,
												debtCache,
											],
										});

										// ExchangeEntryAppended is emitted for exchange
										decodedEventEqual({
											log: logs.find(({ name }) => name === 'ExchangeEntryAppended'),
											event: 'ExchangeEntryAppended',
											emittedFrom: exchanger.address,
											args: [
												account1,
												sUSD,
												amountOfSrcExchanged,
												sEUR,
												amountReceived,
												exchangeFeeRate,
												new web3.utils.BN(1),
												new web3.utils.BN(2),
											],
											bnCloseVariance,
										});
									});
									it('then settlement reclaimAmount shows 0 reclaim and 0 refund', async () => {
										const settlement = await exchanger.settlementOwing(account1, sEUR);
										assert.equal(settlement.reclaimAmount, '0', 'Nothing can be reclaimAmount');
										assert.equal(settlement.rebateAmount, '0', 'Nothing can be rebateAmount');
										assert.equal(
											settlement.numEntries,
											'1',
											'Must be one entry in the settlement queue'
										);
									});
									describe('when settle() is invoked on sEUR', () => {
										it('then it reverts as the waiting period has not ended', async () => {
											await assert.revert(
												synthetix.settle(sEUR, { from: account1 }),
												'Cannot settle during waiting period'
											);
										});
									});
									it('when sEUR is attempted to be exchanged away by the user, it reverts', async () => {
										await assert.revert(
											synthetix.exchange(sEUR, toUnit('1'), sBTC, { from: account1 }),
											'Cannot settle during waiting period'
										);
									});

									describe('when settle() is invoked on the src synth - sUSD', () => {
										it('then it completes with no reclaim or rebate', async () => {
											const txn = await synthetix.settle(sUSD, {
												from: account1,
											});
											assert.equal(
												txn.logs.length,
												0,
												'Must not emit any events as no settlement required'
											);
										});
									});
									describe('when settle() is invoked on sEUR by another user', () => {
										it('then it completes with no reclaim or rebate', async () => {
											const txn = await synthetix.settle(sEUR, {
												from: account2,
											});
											assert.equal(
												txn.logs.length,
												0,
												'Must not emit any events as no settlement required'
											);
										});
									});
									describe('when the price doubles for sUSD:sEUR to 4:1', () => {
										beforeEach(async () => {
											await fastForward(5);
											timestamp = await currentTime();

											await exchangeRates.updateRates([sEUR], ['4'].map(toUnit), timestamp, {
												from: oracle,
											});
										});
										it('then settlement reclaimAmount shows a reclaim of half the entire balance of sEUR', async () => {
											const expected = calculateExpectedSettlementAmount({
												amount: amountOfSrcExchanged,
												oldRate: divideDecimal(1, 2),
												newRate: divideDecimal(1, 4),
											});

											const { reclaimAmount, rebateAmount } = await exchanger.settlementOwing(
												account1,
												sEUR
											);

											assert.bnEqual(rebateAmount, expected.rebateAmount);
											assert.bnEqual(reclaimAmount, expected.reclaimAmount);
										});
										describe('when settle() is invoked', () => {
											it('then it reverts as the waiting period has not ended', async () => {
												await assert.revert(
													synthetix.settle(sEUR, { from: account1 }),
													'Cannot settle during waiting period'
												);
											});
										});
										describe('when another minute passes', () => {
											let expectedSettlement;
											let srcBalanceBeforeExchange;

											beforeEach(async () => {
												await fastForward(60);
												srcBalanceBeforeExchange = await sEURContract.balanceOf(account1);

												expectedSettlement = calculateExpectedSettlementAmount({
													amount: amountOfSrcExchanged,
													oldRate: divideDecimal(1, 2),
													newRate: divideDecimal(1, 4),
												});
											});
											describe('when settle() is invoked', () => {
												let transaction;
												beforeEach(async () => {
													transaction = await synthetix.settle(sEUR, {
														from: account1,
													});
												});
												it('then it settles with a reclaim', async () => {
													await ensureTxnEmitsSettlementEvents({
														hash: transaction.tx,
														synth: sEURContract,
														expected: expectedSettlement,
													});
												});
												it('then it settles with a ExchangeEntrySettled event with reclaim', async () => {
													const logs = await getDecodedLogs({
														hash: transaction.tx,
														contracts: [synthetix, exchanger, sUSDContract],
													});

													decodedEventEqual({
														log: logs.find(({ name }) => name === 'ExchangeEntrySettled'),
														event: 'ExchangeEntrySettled',
														emittedFrom: exchanger.address,
														args: [
															account1,
															sUSD,
															amountOfSrcExchanged,
															sEUR,
															expectedSettlement.reclaimAmount,
															new web3.utils.BN(0),
															new web3.utils.BN(1),
															new web3.utils.BN(3),
															exchangeTime + 1,
														],
														bnCloseVariance,
													});
												});
											});
											describe('when settle() is invoked and the exchange fee rate has changed', () => {
												beforeEach(async () => {
													systemSettings.setExchangeFeeRateForSynths([sBTC], [toUnit('0.1')], {
														from: owner,
													});
												});
												it('then it settles with a reclaim', async () => {
													const { tx: hash } = await synthetix.settle(sEUR, {
														from: account1,
													});
													await ensureTxnEmitsSettlementEvents({
														hash,
														synth: sEURContract,
														expected: expectedSettlement,
													});
												});
											});

											// The user has ~49.5 sEUR and has a reclaim of ~24.75 - so 24.75 after settlement
											describe(
												'when an exchange out of sEUR for more than the balance after settlement,' +
													'but less than the total initially',
												() => {
													let txn;
													beforeEach(async () => {
														txn = await synthetix.exchange(sEUR, toUnit('30'), sBTC, {
															from: account1,
														});
													});
													it('then it succeeds, exchanging the entire amount after settlement', async () => {
														const srcBalanceAfterExchange = await sEURContract.balanceOf(account1);
														assert.equal(srcBalanceAfterExchange, '0');

														const decodedLogs = await ensureTxnEmitsSettlementEvents({
															hash: txn.tx,
															synth: sEURContract,
															expected: expectedSettlement,
														});

														decodedEventEqual({
															log: decodedLogs.find(({ name }) => name === 'SynthExchange'),
															event: 'SynthExchange',
															emittedFrom: await synthetix.proxy(),
															args: [
																account1,
																sEUR,
																srcBalanceBeforeExchange.sub(expectedSettlement.reclaimAmount),
																sBTC,
															],
														});
													});
												}
											);

											describe(
												'when an exchange out of sEUR for more than the balance after settlement,' +
													'and more than the total initially and the exchangefee rate changed',
												() => {
													let txn;
													beforeEach(async () => {
														txn = await synthetix.exchange(sEUR, toUnit('50'), sBTC, {
															from: account1,
														});
														systemSettings.setExchangeFeeRateForSynths([sBTC], [toUnit('0.1')], {
															from: owner,
														});
													});
													it('then it succeeds, exchanging the entire amount after settlement', async () => {
														const srcBalanceAfterExchange = await sEURContract.balanceOf(account1);
														assert.equal(srcBalanceAfterExchange, '0');

														const decodedLogs = await ensureTxnEmitsSettlementEvents({
															hash: txn.tx,
															synth: sEURContract,
															expected: expectedSettlement,
														});

														decodedEventEqual({
															log: decodedLogs.find(({ name }) => name === 'SynthExchange'),
															event: 'SynthExchange',
															emittedFrom: await synthetix.proxy(),
															args: [
																account1,
																sEUR,
																srcBalanceBeforeExchange.sub(expectedSettlement.reclaimAmount),
																sBTC,
															],
														});
													});
												}
											);

											describe('when an exchange out of sEUR for less than the balance after settlement', () => {
												let newAmountToExchange;
												let txn;
												beforeEach(async () => {
													newAmountToExchange = toUnit('10');
													txn = await synthetix.exchange(sEUR, newAmountToExchange, sBTC, {
														from: account1,
													});
												});
												it('then it succeeds, exchanging the amount given', async () => {
													const srcBalanceAfterExchange = await sEURContract.balanceOf(account1);

													assert.bnClose(
														srcBalanceAfterExchange,
														srcBalanceBeforeExchange
															.sub(expectedSettlement.reclaimAmount)
															.sub(newAmountToExchange)
													);

													const decodedLogs = await ensureTxnEmitsSettlementEvents({
														hash: txn.tx,
														synth: sEURContract,
														expected: expectedSettlement,
													});

													decodedEventEqual({
														log: decodedLogs.find(({ name }) => name === 'SynthExchange'),
														event: 'SynthExchange',
														emittedFrom: await synthetix.proxy(),
														args: [account1, sEUR, newAmountToExchange, sBTC], // amount to exchange must be the reclaim amount
													});
												});
											});
										});
									});
									describe('when the price halves for sUSD:sEUR to 1:1', () => {
										beforeEach(async () => {
											await fastForward(5);

											timestamp = await currentTime();

											await exchangeRates.updateRates([sEUR], ['1'].map(toUnit), timestamp, {
												from: oracle,
											});
										});
										it('then settlement rebateAmount shows a rebate of half the entire balance of sEUR', async () => {
											const expected = calculateExpectedSettlementAmount({
												amount: amountOfSrcExchanged,
												oldRate: divideDecimal(1, 2),
												newRate: divideDecimal(1, 1),
											});

											const { reclaimAmount, rebateAmount } = await exchanger.settlementOwing(
												account1,
												sEUR
											);

											assert.bnEqual(rebateAmount, expected.rebateAmount);
											assert.bnEqual(reclaimAmount, expected.reclaimAmount);
										});
										describe('when the user makes a 2nd exchange of 100 sUSD into sUSD:sEUR at 1:1', () => {
											beforeEach(async () => {
												// fast forward 60 seconds so 1st exchange is using first rate
												await fastForward(60);

												await synthetix.exchange(sUSD, amountOfSrcExchanged, sEUR, {
													from: account1,
												});
											});
											describe('and then the price increases for sUSD:sEUR to 2:1', () => {
												beforeEach(async () => {
													await fastForward(5);

													timestamp = await currentTime();

													await exchangeRates.updateRates([sEUR], ['2'].map(toUnit), timestamp, {
														from: oracle,
													});
												});
												describe('when settlement is invoked', () => {
													describe('when another minute passes', () => {
														let expectedSettlementReclaim;
														let expectedSettlementRebate;
														beforeEach(async () => {
															await fastForward(60);

															expectedSettlementRebate = calculateExpectedSettlementAmount({
																amount: amountOfSrcExchanged,
																oldRate: divideDecimal(1, 2),
																newRate: divideDecimal(1, 1),
															});

															expectedSettlementReclaim = calculateExpectedSettlementAmount({
																amount: amountOfSrcExchanged,
																oldRate: divideDecimal(1, 1),
																newRate: divideDecimal(1, 2),
															});
														});

														describe('when settle() is invoked', () => {
															let transaction;
															beforeEach(async () => {
																transaction = await synthetix.settle(sEUR, {
																	from: account1,
																});
															});
															it('then it settles with two ExchangeEntrySettled events one for reclaim and one for rebate', async () => {
																const logs = await getDecodedLogs({
																	hash: transaction.tx,
																	contracts: [synthetix, exchanger, sUSDContract],
																});

																// check the rebate event first
																decodedEventEqual({
																	log: logs.filter(
																		({ name }) => name === 'ExchangeEntrySettled'
																	)[0],
																	event: 'ExchangeEntrySettled',
																	emittedFrom: exchanger.address,
																	args: [
																		account1,
																		sUSD,
																		amountOfSrcExchanged,
																		sEUR,
																		new web3.utils.BN(0),
																		expectedSettlementRebate.rebateAmount,
																		new web3.utils.BN(1),
																		new web3.utils.BN(2),
																		exchangeTime + 1,
																	],
																	bnCloseVariance,
																});

																// check the reclaim event
																decodedEventEqual({
																	log: logs.filter(
																		({ name }) => name === 'ExchangeEntrySettled'
																	)[1],
																	event: 'ExchangeEntrySettled',
																	emittedFrom: exchanger.address,
																	args: [
																		account1,
																		sUSD,
																		amountOfSrcExchanged,
																		sEUR,
																		expectedSettlementReclaim.reclaimAmount,
																		new web3.utils.BN(0),
																		new web3.utils.BN(1),
																		new web3.utils.BN(2),
																	],
																	bnCloseVariance,
																});
															});
														});
													});
												});
											});
										});
										describe('when settlement is invoked', () => {
											it('then it reverts as the waiting period has not ended', async () => {
												await assert.revert(
													synthetix.settle(sEUR, { from: account1 }),
													'Cannot settle during waiting period'
												);
											});
											describe('when another minute passes', () => {
												let expectedSettlement;
												let srcBalanceBeforeExchange;

												beforeEach(async () => {
													await fastForward(60);
													srcBalanceBeforeExchange = await sEURContract.balanceOf(account1);

													expectedSettlement = calculateExpectedSettlementAmount({
														amount: amountOfSrcExchanged,
														oldRate: divideDecimal(1, 2),
														newRate: divideDecimal(1, 1),
													});
												});

												describe('when settle() is invoked', () => {
													let transaction;
													beforeEach(async () => {
														transaction = await synthetix.settle(sEUR, {
															from: account1,
														});
													});
													it('then it settles with a rebate', async () => {
														await ensureTxnEmitsSettlementEvents({
															hash: transaction.tx,
															synth: sEURContract,
															expected: expectedSettlement,
														});
													});
													it('then it settles with a ExchangeEntrySettled event with rebate', async () => {
														const logs = await getDecodedLogs({
															hash: transaction.tx,
															contracts: [synthetix, exchanger, sUSDContract],
														});

														decodedEventEqual({
															log: logs.find(({ name }) => name === 'ExchangeEntrySettled'),
															event: 'ExchangeEntrySettled',
															emittedFrom: exchanger.address,
															args: [
																account1,
																sUSD,
																amountOfSrcExchanged,
																sEUR,
																new web3.utils.BN(0),
																expectedSettlement.rebateAmount,
																new web3.utils.BN(1),
																new web3.utils.BN(2),
																exchangeTime + 1,
															],
															bnCloseVariance,
														});
													});
												});

												// The user has 49.5 sEUR and has a rebate of 49.5 - so 99 after settlement
												describe('when an exchange out of sEUR for their expected balance before exchange', () => {
													let txn;
													beforeEach(async () => {
														txn = await synthetix.exchange(sEUR, toUnit('49.5'), sBTC, {
															from: account1,
														});
													});
													it('then it succeeds, exchanging the entire amount plus the rebate', async () => {
														const srcBalanceAfterExchange = await sEURContract.balanceOf(account1);
														assert.equal(srcBalanceAfterExchange, '0');

														const decodedLogs = await ensureTxnEmitsSettlementEvents({
															hash: txn.tx,
															synth: sEURContract,
															expected: expectedSettlement,
														});

														decodedEventEqual({
															log: decodedLogs.find(({ name }) => name === 'SynthExchange'),
															event: 'SynthExchange',
															emittedFrom: await synthetix.proxy(),
															args: [
																account1,
																sEUR,
																srcBalanceBeforeExchange.add(expectedSettlement.rebateAmount),
																sBTC,
															],
														});
													});
												});

												describe('when an exchange out of sEUR for some amount less than their balance before exchange', () => {
													let txn;
													beforeEach(async () => {
														txn = await synthetix.exchange(sEUR, toUnit('10'), sBTC, {
															from: account1,
														});
													});
													it('then it succeeds, exchanging the amount plus the rebate', async () => {
														const decodedLogs = await ensureTxnEmitsSettlementEvents({
															hash: txn.tx,
															synth: sEURContract,
															expected: expectedSettlement,
														});

														decodedEventEqual({
															log: decodedLogs.find(({ name }) => name === 'SynthExchange'),
															event: 'SynthExchange',
															emittedFrom: await synthetix.proxy(),
															args: [
																account1,
																sEUR,
																toUnit('10').add(expectedSettlement.rebateAmount),
																sBTC,
															],
														});
													});
												});
											});
										});
										describe('when the price returns to sUSD:sEUR to 2:1', () => {
											beforeEach(async () => {
												await fastForward(12);

												timestamp = await currentTime();

												await exchangeRates.updateRates([sEUR], ['2'].map(toUnit), timestamp, {
													from: oracle,
												});
											});
											it('then settlement reclaimAmount shows 0 reclaim and 0 refund', async () => {
												const settlement = await exchanger.settlementOwing(account1, sEUR);
												assert.equal(settlement.reclaimAmount, '0', 'Nothing can be reclaimAmount');
												assert.equal(settlement.rebateAmount, '0', 'Nothing can be rebateAmount');
											});
											describe('when another minute elapses and the sETH price changes', () => {
												beforeEach(async () => {
													await fastForward(60);
													timestamp = await currentTime();

													await exchangeRates.updateRates([sEUR], ['3'].map(toUnit), timestamp, {
														from: oracle,
													});
												});
												it('then settlement reclaimAmount still shows 0 reclaim and 0 refund as the timeout period ended', async () => {
													const settlement = await exchanger.settlementOwing(account1, sEUR);
													assert.equal(
														settlement.reclaimAmount,
														'0',
														'Nothing can be reclaimAmount'
													);
													assert.equal(settlement.rebateAmount, '0', 'Nothing can be rebateAmount');
												});
												describe('when settle() is invoked', () => {
													it('then it settles with no reclaim or rebate', async () => {
														const txn = await synthetix.settle(sEUR, {
															from: account1,
														});
														assert.equal(
															txn.logs.length,
															0,
															'Must not emit any events as no settlement required'
														);
													});
												});
											});
										});
									});
								});
								describe('given the first user has 1000 sEUR', () => {
									beforeEach(async () => {
										await sEURContract.issue(account1, toUnit('1000'));
									});
									describe('when the first user exchanges 100 sEUR into sEUR:sBTC at 9000:2', () => {
										let amountOfSrcExchanged;
										beforeEach(async () => {
											amountOfSrcExchanged = toUnit('100');
											await synthetix.exchange(sEUR, amountOfSrcExchanged, sBTC, {
												from: account1,
											});
										});
										it('then settlement reclaimAmount shows 0 reclaim and 0 refund', async () => {
											const settlement = await exchanger.settlementOwing(account1, sBTC);
											assert.equal(settlement.reclaimAmount, '0', 'Nothing can be reclaimAmount');
											assert.equal(settlement.rebateAmount, '0', 'Nothing can be rebateAmount');
											assert.equal(
												settlement.numEntries,
												'1',
												'Must be one entry in the settlement queue'
											);
										});
										describe('when the price doubles for sUSD:sEUR to 4:1', () => {
											beforeEach(async () => {
												await fastForward(5);
												timestamp = await currentTime();

												await exchangeRates.updateRates([sEUR], ['4'].map(toUnit), timestamp, {
													from: oracle,
												});
											});
											it('then settlement shows a rebate rebateAmount', async () => {
												const { reclaimAmount, rebateAmount } = await exchanger.settlementOwing(
													account1,
													sBTC
												);

												const expected = calculateExpectedSettlementAmount({
													amount: amountOfSrcExchanged,
													oldRate: divideDecimal(2, 9000),
													newRate: divideDecimal(4, 9000),
												});

												assert.bnClose(rebateAmount, expected.rebateAmount, bnCloseVariance);
												assert.bnEqual(reclaimAmount, expected.reclaimAmount);
											});
											describe('when settlement is invoked', () => {
												it('then it reverts as the waiting period has not ended', async () => {
													await assert.revert(
														synthetix.settle(sBTC, { from: account1 }),
														'Cannot settle during waiting period'
													);
												});
											});
											describe('when the price gains for sBTC more than the loss of the sEUR change', () => {
												beforeEach(async () => {
													await fastForward(5);
													timestamp = await currentTime();
													await exchangeRates.updateRates(
														[sBTC],
														['20000'].map(toUnit),
														timestamp,
														{
															from: oracle,
														}
													);
												});
												it('then the reclaimAmount is whats left when subtracting the rebate', async () => {
													const { reclaimAmount, rebateAmount } = await exchanger.settlementOwing(
														account1,
														sBTC
													);

													const expected = calculateExpectedSettlementAmount({
														amount: amountOfSrcExchanged,
														oldRate: divideDecimal(2, 9000),
														newRate: divideDecimal(4, 20000),
													});

													assert.bnEqual(rebateAmount, expected.rebateAmount);
													assert.bnClose(reclaimAmount, expected.reclaimAmount, bnCloseVariance);
												});
												describe('when the same user exchanges some sUSD into sBTC - the same destination', () => {
													let amountOfSrcExchangedSecondary;
													beforeEach(async () => {
														amountOfSrcExchangedSecondary = toUnit('10');
														await synthetix.exchange(sUSD, amountOfSrcExchangedSecondary, sBTC, {
															from: account1,
														});
													});
													it('then the reclaimAmount is unchanged', async () => {
														const {
															reclaimAmount,
															rebateAmount,
															numEntries,
														} = await exchanger.settlementOwing(account1, sBTC);

														const expected = calculateExpectedSettlementAmount({
															amount: amountOfSrcExchanged,
															oldRate: divideDecimal(2, 9000),
															newRate: divideDecimal(4, 20000),
														});

														assert.bnEqual(rebateAmount, expected.rebateAmount);
														assert.bnClose(reclaimAmount, expected.reclaimAmount, bnCloseVariance);
														assert.equal(
															numEntries,
															'2',
															'Must be two entries in the settlement queue'
														);
													});
													describe('when the price of sBTC lowers, turning the profit to a loss', () => {
														let expectedFromFirst;
														let expectedFromSecond;
														beforeEach(async () => {
															await fastForward(5);
															timestamp = await currentTime();

															await exchangeRates.updateRates(
																[sBTC],
																['10000'].map(toUnit),
																timestamp,
																{
																	from: oracle,
																}
															);

															expectedFromFirst = calculateExpectedSettlementAmount({
																amount: amountOfSrcExchanged,
																oldRate: divideDecimal(2, 9000),
																newRate: divideDecimal(4, 10000),
															});
															expectedFromSecond = calculateExpectedSettlementAmount({
																amount: amountOfSrcExchangedSecondary,
																oldRate: divideDecimal(1, 20000),
																newRate: divideDecimal(1, 10000),
															});
														});
														it('then the rebateAmount calculation of settlementOwing on sBTC includes both exchanges', async () => {
															const {
																reclaimAmount,
																rebateAmount,
															} = await exchanger.settlementOwing(account1, sBTC);

															assert.equal(reclaimAmount, '0');

															assert.bnClose(
																rebateAmount,
																expectedFromFirst.rebateAmount.add(expectedFromSecond.rebateAmount),
																bnCloseVariance
															);
														});
														describe('when another minute passes', () => {
															beforeEach(async () => {
																await fastForward(60);
															});
															describe('when settle() is invoked for sBTC', () => {
																it('then it settles with a rebate @gasprofile', async () => {
																	const txn = await synthetix.settle(sBTC, {
																		from: account1,
																	});

																	await ensureTxnEmitsSettlementEvents({
																		hash: txn.tx,
																		synth: sBTCContract,
																		expected: {
																			reclaimAmount: new web3.utils.BN(0),
																			rebateAmount: expectedFromFirst.rebateAmount.add(
																				expectedFromSecond.rebateAmount
																			),
																		},
																	});
																});
															});
														});
														describe('when another minute passes and the exchange fee rate has increased', () => {
															beforeEach(async () => {
																await fastForward(60);
																systemSettings.setExchangeFeeRateForSynths(
																	[sBTC],
																	[toUnit('0.1')],
																	{
																		from: owner,
																	}
																);
															});
															describe('when settle() is invoked for sBTC', () => {
																it('then it settles with a rebate using the exchange fee rate at time of trade', async () => {
																	const { tx: hash } = await synthetix.settle(sBTC, {
																		from: account1,
																	});

																	await ensureTxnEmitsSettlementEvents({
																		hash,
																		synth: sBTCContract,
																		expected: {
																			reclaimAmount: new web3.utils.BN(0),
																			rebateAmount: expectedFromFirst.rebateAmount.add(
																				expectedFromSecond.rebateAmount
																			),
																		},
																	});
																});
															});
														});
													});
												});
											});
										});
									});

									describe('and the max number of exchange entries is 5', () => {
										beforeEach(async () => {
											await exchangeState.setMaxEntriesInQueue('5', { from: owner });
										});
										describe('when a user tries to exchange 100 sEUR into sBTC 5 times', () => {
											beforeEach(async () => {
												const txns = [];
												for (let i = 0; i < 5; i++) {
													txns.push(
														await synthetix.exchange(sEUR, toUnit('100'), sBTC, { from: account1 })
													);
												}
											});
											it('then all succeed', () => {});
											it('when one more is tried, then if fails', async () => {
												await assert.revert(
													synthetix.exchange(sEUR, toUnit('100'), sBTC, { from: account1 }),
													'Max queue length reached'
												);
											});
											describe('when more than 60s elapses', () => {
												beforeEach(async () => {
													await fastForward(70);
												});
												describe('and the user invokes settle() on the dest synth', () => {
													beforeEach(async () => {
														await synthetix.settle(sBTC, { from: account1 });
													});
													it('then when the user performs 5 more exchanges into the same synth, it succeeds', async () => {
														for (let i = 0; i < 5; i++) {
															await synthetix.exchange(sEUR, toUnit('100'), sBTC, {
																from: account1,
															});
														}
													});
												});
											});
										});
									});
								});
							});
						});
					});
				});
			});
		});
	};

	const itCalculatesAmountAfterSettlement = () => {
		describe('calculateAmountAfterSettlement()', () => {
			describe('given a user has 1000 sEUR', () => {
				beforeEach(async () => {
					await sEURContract.issue(account1, toUnit('1000'));
				});
				describe('when calculatAmountAfterSettlement is invoked with and amount < 1000 and no refund', () => {
					let response;
					beforeEach(async () => {
						response = await exchanger.calculateAmountAfterSettlement(
							account1,
							sEUR,
							toUnit('500'),
							'0'
						);
					});
					it('then the response is the given amount of 500', () => {
						assert.bnEqual(response, toUnit('500'));
					});
				});
				describe('when calculatAmountAfterSettlement is invoked with and amount < 1000 and a refund', () => {
					let response;
					beforeEach(async () => {
						response = await exchanger.calculateAmountAfterSettlement(
							account1,
							sEUR,
							toUnit('500'),
							toUnit('25')
						);
					});
					it('then the response is the given amount of 500 plus the refund', () => {
						assert.bnEqual(response, toUnit('525'));
					});
				});
				describe('when calculatAmountAfterSettlement is invoked with and amount > 1000 and no refund', () => {
					let response;
					beforeEach(async () => {
						response = await exchanger.calculateAmountAfterSettlement(
							account1,
							sEUR,
							toUnit('1200'),
							'0'
						);
					});
					it('then the response is the balance of 1000', () => {
						assert.bnEqual(response, toUnit('1000'));
					});
				});
				describe('when calculatAmountAfterSettlement is invoked with and amount > 1000 and a refund', () => {
					let response;
					beforeEach(async () => {
						response = await exchanger.calculateAmountAfterSettlement(
							account1,
							sEUR,
							toUnit('1200'),
							toUnit('50')
						);
					});
					it('then the response is the given amount of 1000 plus the refund', () => {
						assert.bnEqual(response, toUnit('1050'));
					});
				});
			});
		});
	};

	const itExchanges = () => {
		describe('exchange()', () => {
			it('exchange() cannot be invoked directly by any account', async () => {
				await onlyGivenAddressCanInvoke({
					fnc: exchanger.exchange,
					accounts,
					args: [account1, sUSD, toUnit('100'), sAUD, account1],
					reason: 'Only synthetix or a synth contract can perform this action',
				});
			});

			describe('suspension conditions on Synthetix.exchange()', () => {
				const synth = sETH;
				['System', 'Exchange', 'SynthExchange', 'Synth'].forEach(section => {
					describe(`when ${section} is suspended`, () => {
						beforeEach(async () => {
							await setStatus({ owner, systemStatus, section, suspend: true, synth });
						});
						it('then calling exchange() reverts', async () => {
							await assert.revert(
								synthetix.exchange(sUSD, toUnit('1'), sETH, { from: account1 }),
								'Operation prohibited'
							);
						});
						describe(`when ${section} is resumed`, () => {
							beforeEach(async () => {
								await setStatus({ owner, systemStatus, section, suspend: false, synth });
							});
							it('then calling exchange() succeeds', async () => {
								await synthetix.exchange(sUSD, toUnit('1'), sETH, { from: account1 });
							});
						});
					});
				});
				describe('when Synth(sBTC) is suspended', () => {
					beforeEach(async () => {
						// issue sAUD to test non-sUSD exchanges
						await sAUDContract.issue(account2, toUnit('100'));

						await setStatus({ owner, systemStatus, section: 'Synth', suspend: true, synth: sBTC });
					});
					it('then exchanging other synths still works', async () => {
						await synthetix.exchange(sUSD, toUnit('1'), sETH, { from: account1 });
						await synthetix.exchange(sAUD, toUnit('1'), sETH, { from: account2 });
					});
				});
			});

<<<<<<< HEAD
		it('exchangeWithTracking() cannot be invoked directly by any account via Exchanger', async () => {
			await onlyGivenAddressCanInvoke({
				fnc: exchanger.exchangeWithTracking,
				accounts,
				args: [account1, sUSD, toUnit('100'), sAUD, account2, account3, trackingCode],
				reason: 'Only synthetix can perform this action',
=======
			it('exchangeWithTracking() cannot be invoked directly by any account via Exchanger', async () => {
				await onlyGivenAddressCanInvoke({
					fnc: exchanger.exchangeWithTracking,
					accounts,
					args: [account1, sUSD, toUnit('100'), sAUD, account2, account3, trackingCode],
					reason: 'Only synthetix or a synth contract can perform this action',
				});
>>>>>>> b18caffa
			});

			describe('various exchange scenarios', () => {
				describe('when a user has 1000 sUSD', () => {
					// already issued in the top-level beforeEach

					it('should allow a user to exchange the synths they hold in one flavour for another', async () => {
						// Exchange sUSD to sAUD
						await synthetix.exchange(sUSD, amountIssued, sAUD, { from: account1 });

						// Get the exchange amounts
						const {
							amountReceived,
							fee,
							exchangeFeeRate: feeRate,
						} = await exchanger.getAmountsForExchange(amountIssued, sUSD, sAUD);

						// Assert we have the correct AUD value - exchange fee
						const sAUDBalance = await sAUDContract.balanceOf(account1);
						assert.bnEqual(amountReceived, sAUDBalance);

						// Assert we have the exchange fee to distribute
						const feePeriodZero = await feePool.recentFeePeriods(0);
						const usdFeeAmount = await exchangeRates.effectiveValue(sAUD, fee, sUSD);
						assert.bnEqual(usdFeeAmount, feePeriodZero.feesToDistribute);

						assert.bnEqual(feeRate, exchangeFeeRate);
					});

					it('should emit a SynthExchange event @gasprofile', async () => {
						// Exchange sUSD to sAUD
						const txn = await synthetix.exchange(sUSD, amountIssued, sAUD, {
							from: account1,
						});

						const sAUDBalance = await sAUDContract.balanceOf(account1);

						const synthExchangeEvent = txn.logs.find(log => log.event === 'SynthExchange');
						assert.eventEqual(synthExchangeEvent, 'SynthExchange', {
							account: account1,
							fromCurrencyKey: toBytes32('sUSD'),
							fromAmount: amountIssued,
							toCurrencyKey: toBytes32('sAUD'),
							toAmount: sAUDBalance,
							toAddress: account1,
						});
					});

					it('should emit an ExchangeTracking event @gasprofile', async () => {
						// Exchange sUSD to sAUD
						const txn = await synthetix.exchangeWithTracking(
							sUSD,
							amountIssued,
							sAUD,
							account1,
							trackingCode,
							{
								from: account1,
							}
						);

						const sAUDBalance = await sAUDContract.balanceOf(account1);

						const synthExchangeEvent = txn.logs.find(log => log.event === 'SynthExchange');
						assert.eventEqual(synthExchangeEvent, 'SynthExchange', {
							account: account1,
							fromCurrencyKey: toBytes32('sUSD'),
							fromAmount: amountIssued,
							toCurrencyKey: toBytes32('sAUD'),
							toAmount: sAUDBalance,
							toAddress: account1,
						});

						const trackingEvent = txn.logs.find(log => log.event === 'ExchangeTracking');
						assert.eventEqual(trackingEvent, 'ExchangeTracking', {
							trackingCode,
							toCurrencyKey: toBytes32('sAUD'),
							toAmount: sAUDBalance,
						});
					});

					it('when a user tries to exchange more than they have, then it fails', async () => {
						await assert.revert(
							synthetix.exchange(sAUD, toUnit('1'), sUSD, {
								from: account1,
							}),
							'SafeMath: subtraction overflow'
						);
					});

					it('when a user tries to exchange more than they have, then it fails', async () => {
						await assert.revert(
							synthetix.exchange(sUSD, toUnit('1001'), sAUD, {
								from: account1,
							}),
							'SafeMath: subtraction overflow'
						);
					});

					[
						'exchange',
						'exchangeOnBehalf',
						'exchangeWithTracking',
						'exchangeOnBehalfWithTracking',
					].forEach(type => {
						describe(`rate stale scenarios for ${type}`, () => {
							const exchange = ({ from, to, amount }) => {
								if (type === 'exchange')
									return synthetix.exchange(from, amount, to, { from: account1 });
								else if (type === 'exchangeOnBehalf')
									return synthetix.exchangeOnBehalf(account1, from, amount, to, { from: account2 });
								if (type === 'exchangeWithTracking')
									return synthetix.exchangeWithTracking(from, amount, to, account1, trackingCode, {
										from: account1,
									});
								else if (type === 'exchangeOnBehalfWithTracking')
									return synthetix.exchangeOnBehalfWithTracking(
										account1,
										from,
										amount,
										to,
										account2,
										trackingCode,
										{ from: account2 }
									);
							};

							beforeEach(async () => {
								await delegateApprovals.approveExchangeOnBehalf(account2, { from: account1 });
							});
							describe('when rates have gone stale for all synths', () => {
								beforeEach(async () => {
									await fastForward(
										(await exchangeRates.rateStalePeriod()).add(web3.utils.toBN('300'))
									);
								});
								it(`attempting to ${type} from sUSD into sAUD reverts with dest stale`, async () => {
									await assert.revert(
										exchange({ from: sUSD, amount: amountIssued, to: sAUD }),
										'Src/dest rate invalid or not found'
									);
								});
								it('settling still works ', async () => {
									await synthetix.settle(sAUD, { from: account1 });
								});
								describe('when that synth has a fresh rate', () => {
									beforeEach(async () => {
										const timestamp = await currentTime();

										await exchangeRates.updateRates([sAUD], ['0.75'].map(toUnit), timestamp, {
											from: oracle,
										});
									});
									describe(`when the user ${type} into that synth`, () => {
										beforeEach(async () => {
											await exchange({ from: sUSD, amount: amountIssued, to: sAUD });
										});
										describe('after the waiting period expires and the synth has gone stale', () => {
											beforeEach(async () => {
												await fastForward(
													(await exchangeRates.rateStalePeriod()).add(web3.utils.toBN('300'))
												);
											});
											it(`${type} back to sUSD fails as the source has no rate`, async () => {
												await assert.revert(
													exchange({ from: sAUD, amount: amountIssued, to: sUSD }),
													'Src/dest rate invalid or not found'
												);
											});
										});
									});
								});
							});
						});
					});

					describe('exchanging on behalf', async () => {
						const authoriser = account1;
						const delegate = account2;

<<<<<<< HEAD
					it('exchangeOnBehalf() cannot be invoked directly by any account via Exchanger', async () => {
						await onlyGivenAddressCanInvoke({
							fnc: exchanger.exchangeOnBehalf,
							accounts,
							args: [authoriser, delegate, sUSD, toUnit('100'), sAUD],
							reason: 'Only synthetix can perform this action',
=======
						it('exchangeOnBehalf() cannot be invoked directly by any account via Exchanger', async () => {
							await onlyGivenAddressCanInvoke({
								fnc: exchanger.exchangeOnBehalf,
								accounts,
								args: [authoriser, delegate, sUSD, toUnit('100'), sAUD],
								reason: 'Only synthetix or a synth contract can perform this action',
							});
>>>>>>> b18caffa
						});

						describe('when not approved it should revert on', async () => {
							it('exchangeOnBehalf', async () => {
								await assert.revert(
									synthetix.exchangeOnBehalf(authoriser, sAUD, toUnit('1'), sUSD, {
										from: delegate,
									}),
									'Not approved to act on behalf'
								);
							});
						});
						describe('when delegate address approved to exchangeOnBehalf', async () => {
							// (sUSD amount issued earlier in top-level beforeEach)
							beforeEach(async () => {
								await delegateApprovals.approveExchangeOnBehalf(delegate, { from: authoriser });
							});
							describe('suspension conditions on Synthetix.exchangeOnBehalf()', () => {
								const synth = sAUD;
								['System', 'Exchange', 'SynthExchange', 'Synth'].forEach(section => {
									describe(`when ${section} is suspended`, () => {
										beforeEach(async () => {
											await setStatus({ owner, systemStatus, section, suspend: true, synth });
										});
										it('then calling exchange() reverts', async () => {
											await assert.revert(
												synthetix.exchangeOnBehalf(authoriser, sUSD, amountIssued, sAUD, {
													from: delegate,
												}),
												'Operation prohibited'
											);
										});
										describe(`when ${section} is resumed`, () => {
											beforeEach(async () => {
												await setStatus({ owner, systemStatus, section, suspend: false, synth });
											});
											it('then calling exchange() succeeds', async () => {
												await synthetix.exchangeOnBehalf(authoriser, sUSD, amountIssued, sAUD, {
													from: delegate,
												});
											});
										});
									});
								});
								describe('when Synth(sBTC) is suspended', () => {
									beforeEach(async () => {
										await setStatus({
											owner,
											systemStatus,
											section: 'Synth',
											suspend: true,
											synth: sBTC,
										});
									});
									it('then exchanging other synths on behalf still works', async () => {
										await synthetix.exchangeOnBehalf(authoriser, sUSD, amountIssued, sAUD, {
											from: delegate,
										});
									});
								});
							});

							it('should revert if non-delegate invokes exchangeOnBehalf', async () => {
								await onlyGivenAddressCanInvoke({
									fnc: synthetix.exchangeOnBehalf,
									args: [authoriser, sUSD, amountIssued, sAUD],
									accounts,
									address: delegate,
									reason: 'Not approved to act on behalf',
								});
							});
							it('should exchangeOnBehalf and authoriser recieves the destSynth', async () => {
								// Exchange sUSD to sAUD
								await synthetix.exchangeOnBehalf(authoriser, sUSD, amountIssued, sAUD, {
									from: delegate,
								});

								const { amountReceived, fee } = await exchanger.getAmountsForExchange(
									amountIssued,
									sUSD,
									sAUD
								);

								// Assert we have the correct AUD value - exchange fee
								const sAUDBalance = await sAUDContract.balanceOf(authoriser);
								assert.bnEqual(amountReceived, sAUDBalance);

								// Assert we have the exchange fee to distribute
								const feePeriodZero = await feePool.recentFeePeriods(0);
								const usdFeeAmount = await exchangeRates.effectiveValue(sAUD, fee, sUSD);
								assert.bnEqual(usdFeeAmount, feePeriodZero.feesToDistribute);
							});
						});
					});

					describe('exchanging on behalf with tracking', async () => {
						const authoriser = account1;
						const delegate = account2;

<<<<<<< HEAD
					it('exchangeOnBehalfWithTracking() cannot be invoked directly by any account via Exchanger', async () => {
						await onlyGivenAddressCanInvoke({
							fnc: exchanger.exchangeOnBehalfWithTracking,
							accounts,
							args: [authoriser, delegate, sUSD, toUnit('100'), sAUD, authoriser, trackingCode],
							reason: 'Only synthetix can perform this action',
=======
						it('exchangeOnBehalfWithTracking() cannot be invoked directly by any account via Exchanger', async () => {
							await onlyGivenAddressCanInvoke({
								fnc: exchanger.exchangeOnBehalfWithTracking,
								accounts,
								args: [authoriser, delegate, sUSD, toUnit('100'), sAUD, authoriser, trackingCode],
								reason: 'Only synthetix or a synth contract can perform this action',
							});
>>>>>>> b18caffa
						});

						describe('when not approved it should revert on', async () => {
							it('exchangeOnBehalfWithTracking', async () => {
								await assert.revert(
									synthetix.exchangeOnBehalfWithTracking(
										authoriser,
										sAUD,
										toUnit('1'),
										sUSD,
										authoriser,
										trackingCode,
										{ from: delegate }
									),
									'Not approved to act on behalf'
								);
							});
						});
						describe('when delegate address approved to exchangeOnBehalf', async () => {
							// (sUSD amount issued earlier in top-level beforeEach)
							beforeEach(async () => {
								await delegateApprovals.approveExchangeOnBehalf(delegate, { from: authoriser });
							});
							describe('suspension conditions on Synthetix.exchangeOnBehalfWithTracking()', () => {
								const synth = sAUD;
								['System', 'Exchange', 'SynthExchange', 'Synth'].forEach(section => {
									describe(`when ${section} is suspended`, () => {
										beforeEach(async () => {
											await setStatus({ owner, systemStatus, section, suspend: true, synth });
										});
										it('then calling exchange() reverts', async () => {
											await assert.revert(
												synthetix.exchangeOnBehalfWithTracking(
													authoriser,
													sUSD,
													amountIssued,
													sAUD,
													authoriser,
													trackingCode,
													{
														from: delegate,
													}
												),
												'Operation prohibited'
											);
										});
										describe(`when ${section} is resumed`, () => {
											beforeEach(async () => {
												await setStatus({ owner, systemStatus, section, suspend: false, synth });
											});
											it('then calling exchange() succeeds', async () => {
												await synthetix.exchangeOnBehalfWithTracking(
													authoriser,
													sUSD,
													amountIssued,
													sAUD,
													authoriser,
													trackingCode,
													{
														from: delegate,
													}
												);
											});
										});
									});
								});
								describe('when Synth(sBTC) is suspended', () => {
									beforeEach(async () => {
										await setStatus({
											owner,
											systemStatus,
											section: 'Synth',
											suspend: true,
											synth: sBTC,
										});
									});
									it('then exchanging other synths on behalf still works', async () => {
										await synthetix.exchangeOnBehalfWithTracking(
											authoriser,
											sUSD,
											amountIssued,
											sAUD,
											authoriser,
											trackingCode,
											{
												from: delegate,
											}
										);
									});
								});
							});

							it('should revert if non-delegate invokes exchangeOnBehalf', async () => {
								await onlyGivenAddressCanInvoke({
									fnc: synthetix.exchangeOnBehalfWithTracking,
									args: [authoriser, sUSD, amountIssued, sAUD, authoriser, trackingCode],
									accounts,
									address: delegate,
									reason: 'Not approved to act on behalf',
								});
							});
							it('should exchangeOnBehalf and authoriser recieves the destSynth', async () => {
								// Exchange sUSD to sAUD
								const txn = await synthetix.exchangeOnBehalfWithTracking(
									authoriser,
									sUSD,
									amountIssued,
									sAUD,
									authoriser,
									trackingCode,
									{
										from: delegate,
									}
								);

								const { amountReceived, fee } = await exchanger.getAmountsForExchange(
									amountIssued,
									sUSD,
									sAUD
								);

								// Assert we have the correct AUD value - exchange fee
								const sAUDBalance = await sAUDContract.balanceOf(authoriser);
								assert.bnEqual(amountReceived, sAUDBalance);

								// Assert we have the exchange fee to distribute
								const feePeriodZero = await feePool.recentFeePeriods(0);
								const usdFeeAmount = await exchangeRates.effectiveValue(sAUD, fee, sUSD);
								assert.bnEqual(usdFeeAmount, feePeriodZero.feesToDistribute);

								// Assert the tracking event is fired.
								const trackingEvent = txn.logs.find(log => log.event === 'ExchangeTracking');
								assert.eventEqual(trackingEvent, 'ExchangeTracking', {
									trackingCode,
									toCurrencyKey: toBytes32('sAUD'),
									toAmount: sAUDBalance,
								});
							});
						});
					});
				});
			});

			describe('when dealing with inverted synths', () => {
				describe('when price spike deviation is set to a factor of 2.5', () => {
					beforeEach(async () => {
						await systemSettings.setPriceDeviationThresholdFactor(toUnit('2.5'), { from: owner });
					});
					describe('when the iBTC synth is set with inverse pricing', () => {
						const iBTCEntryPoint = toUnit(4000);
						beforeEach(async () => {
							await exchangeRates.setInversePricing(
								iBTC,
								iBTCEntryPoint,
								toUnit(6500),
								toUnit(1000),
								false,
								false,
								{
									from: owner,
								}
							);
						});
						describe('when a user holds holds 100,000 SNX', () => {
							beforeEach(async () => {
								await synthetix.transfer(account1, toUnit(1e5), {
									from: owner,
								});
							});

							describe('when a price within bounds for iBTC is received', () => {
								const iBTCPrice = toUnit(6000);
								beforeEach(async () => {
									await exchangeRates.updateRates([iBTC], [iBTCPrice], timestamp, {
										from: oracle,
									});
								});
								describe('when the user tries to mint 1% of their SNX value', () => {
									const amountIssued = toUnit(1e3);
									beforeEach(async () => {
										// Issue
										await sUSDContract.issue(account1, amountIssued);
									});
									describe('when the user tries to exchange some sUSD into iBTC', () => {
										const assertExchangeSucceeded = async ({
											amountExchanged,
											txn,
											from = sUSD,
											to = iBTC,
											toContract = iBTCContract,
											prevBalance,
										}) => {
											// Note: this presumes balance was empty before the exchange - won't work when
											// exchanging into sUSD as there is an existing sUSD balance from minting
											const actualExchangeFee = await exchanger.feeRateForExchange(from, to);
											const balance = await toContract.balanceOf(account1);
											const effectiveValue = await exchangeRates.effectiveValue(
												from,
												amountExchanged,
												to
											);
											const effectiveValueMinusFees = effectiveValue.sub(
												multiplyDecimal(effectiveValue, actualExchangeFee)
											);

											const balanceFromExchange = prevBalance ? balance.sub(prevBalance) : balance;

											assert.bnEqual(balanceFromExchange, effectiveValueMinusFees);

											// check logs
											const synthExchangeEvent = txn.logs.find(
												log => log.event === 'SynthExchange'
											);

											assert.eventEqual(synthExchangeEvent, 'SynthExchange', {
												fromCurrencyKey: from,
												fromAmount: amountExchanged,
												toCurrencyKey: to,
												toAmount: effectiveValueMinusFees,
												toAddress: account1,
											});
										};
										let exchangeTxns;
										const amountExchanged = toUnit(1e2);
										beforeEach(async () => {
											exchangeTxns = [];
											exchangeTxns.push(
												await synthetix.exchange(sUSD, amountExchanged, iBTC, {
													from: account1,
												})
											);
										});
										it('then it exchanges correctly into iBTC', async () => {
											await assertExchangeSucceeded({
												amountExchanged,
												txn: exchangeTxns[0],
												from: sUSD,
												to: iBTC,
												toContract: iBTCContract,
											});
										});
										describe('when the user tries to exchange some iBTC into another synth', () => {
											const newAmountExchanged = toUnit(0.003); // current iBTC balance is a bit under 0.05

											beforeEach(async () => {
												await fastForward(500); // fast forward through waiting period
												exchangeTxns.push(
													await synthetix.exchange(iBTC, newAmountExchanged, sAUD, {
														from: account1,
													})
												);
											});
											it('then it exchanges correctly out of iBTC', async () => {
												await assertExchangeSucceeded({
													amountExchanged: newAmountExchanged,
													txn: exchangeTxns[1],
													from: iBTC,
													to: sAUD,
													toContract: sAUDContract,
													exchangeFeeRateMultiplier: 1,
												});
											});

											describe('when a price outside of bounds for iBTC is received', () => {
												const newiBTCPrice = toUnit(7500);
												beforeEach(async () => {
													// prevent price spike from being hit
													const newTimestamp = await currentTime();
													await exchangeRates.updateRates([iBTC], [newiBTCPrice], newTimestamp, {
														from: oracle,
													});
												});
												describe('when the user tries to exchange some iBTC again', () => {
													beforeEach(async () => {
														await fastForward(500); // fast forward through waiting period

														exchangeTxns.push(
															await synthetix.exchange(iBTC, toUnit(0.001), sEUR, {
																from: account1,
															})
														);
													});
													it('then it still exchanges correctly into iBTC even when frozen', async () => {
														await assertExchangeSucceeded({
															amountExchanged: toUnit(0.001),
															txn: exchangeTxns[2],
															from: iBTC,
															to: sEUR,
															toContract: sEURContract,
															exchangeFeeRateMultiplier: 1,
														});
													});
												});
												describe('when the user tries to exchange iBTC into another synth', () => {
													beforeEach(async () => {
														await fastForward(500); // fast forward through waiting period

														exchangeTxns.push(
															await synthetix.exchange(iBTC, newAmountExchanged, sEUR, {
																from: account1,
															})
														);
													});
													it('then it exchanges correctly out of iBTC, even while frozen', async () => {
														await assertExchangeSucceeded({
															amountExchanged: newAmountExchanged,
															txn: exchangeTxns[2],
															from: iBTC,
															to: sEUR,
															toContract: sEURContract,
															exchangeFeeRateMultiplier: 1,
														});
													});
												});
											});
										});
										describe('doubling of fees for swing trades', () => {
											const iBTCexchangeAmount = toUnit(0.002); // current iBTC balance is a bit under 0.05
											let txn;
											describe('when the user tries to exchange some short iBTC into long sBTC', () => {
												beforeEach(async () => {
													await fastForward(500); // fast forward through waiting period

													txn = await synthetix.exchange(iBTC, iBTCexchangeAmount, sBTC, {
														from: account1,
													});
												});
												it('then it exchanges correctly from iBTC to sBTC, doubling the fee based on the destination Synth', async () => {
													// get exchange fee for sUSD to sBTC (Base rate for destination synth)
													const baseExchangeRate = await exchanger.feeRateForExchange(sUSD, sBTC);
													const expectedExchangeRate = await exchanger.feeRateForExchange(
														iBTC,
														sBTC
													);

													// swing trade should be double the base exchange fee
													assert.bnEqual(expectedExchangeRate, baseExchangeRate.mul(new BN(2)));

													await assertExchangeSucceeded({
														amountExchanged: iBTCexchangeAmount,
														txn,
														from: iBTC,
														to: sBTC,
														toContract: sBTCContract,
													});
												});
												describe('when the user tries to exchange some short iBTC into sEUR', () => {
													beforeEach(async () => {
														await fastForward(500); // fast forward through waiting period

														txn = await synthetix.exchange(iBTC, iBTCexchangeAmount, sEUR, {
															from: account1,
														});
													});
													it('then it exchanges correctly from iBTC to sEUR, doubling the fee', async () => {
														// get exchange fee for sUSD to sEUR (Base rate for destination synth)
														const baseExchangeRate = await exchanger.feeRateForExchange(sUSD, sEUR);
														const expectedExchangeRate = await exchanger.feeRateForExchange(
															iBTC,
															sEUR
														);

														// swing trade should be double the base exchange fee
														assert.bnEqual(expectedExchangeRate, baseExchangeRate.mul(new BN(2)));

														await assertExchangeSucceeded({
															amountExchanged: iBTCexchangeAmount,
															txn,
															from: iBTC,
															to: sEUR,
															toContract: sEURContract,
														});
													});
													describe('when the user tries to exchange some sEUR for iBTC', () => {
														const sEURExchangeAmount = toUnit(0.001);
														let prevBalance;
														beforeEach(async () => {
															await fastForward(500); // fast forward through waiting period

															prevBalance = await iBTCContract.balanceOf(account1);
															txn = await synthetix.exchange(sEUR, sEURExchangeAmount, iBTC, {
																from: account1,
															});
														});
														it('then it exchanges correctly from sEUR to iBTC, doubling the fee', async () => {
															// get exchange fee for sUSD to iBTC (Base rate for destination synth)
															const baseExchangeRate = await exchanger.feeRateForExchange(
																sUSD,
																iBTC
															);
															const expectedExchangeRate = await exchanger.feeRateForExchange(
																sEUR,
																iBTC
															);

															// swing trade should be double the base exchange fee
															assert.bnEqual(expectedExchangeRate, baseExchangeRate.mul(new BN(2)));

															await assertExchangeSucceeded({
																amountExchanged: sEURExchangeAmount,
																txn,
																from: sEUR,
																to: iBTC,
																toContract: iBTCContract,
																prevBalance,
															});
														});
													});
												});
											});
											describe('when the user tries to exchange some short iBTC for sUSD', () => {
												let prevBalance;

												beforeEach(async () => {
													await fastForward(500); // fast forward through waiting period

													prevBalance = await sUSDContract.balanceOf(account1);
													txn = await synthetix.exchange(iBTC, iBTCexchangeAmount, sUSD, {
														from: account1,
													});
												});
												it('then it exchanges correctly out of iBTC, with the regular fee', async () => {
													// get exchange fee for sETH to sUSD (Base rate for destination synth into sUSD)
													const baseExchangeRate = await exchanger.feeRateForExchange(sETH, sUSD);
													const expectedExchangeRate = await exchanger.feeRateForExchange(
														iBTC,
														sUSD
													);

													// exchange fee should be the same base exchange fee
													assert.bnEqual(expectedExchangeRate, baseExchangeRate);

													await assertExchangeSucceeded({
														amountExchanged: iBTCexchangeAmount,
														txn,
														from: iBTC,
														to: sUSD,
														toContract: sUSDContract,
														prevBalance,
													});
												});
											});
										});
										describe('edge case: frozen rate does not apply to old settlement', () => {
											describe('when a price outside the bounds arrives for iBTC', () => {
												beforeEach(async () => {
													const newTimestamp = await currentTime();
													await exchangeRates.updateRates([iBTC], [toUnit('8000')], newTimestamp, {
														from: oracle,
													});
												});
												it('then settlement owing shows some rebate', async () => {
													const {
														reclaimAmount,
														rebateAmount,
														numEntries,
													} = await exchanger.settlementOwing(account1, iBTC);

													assert.equal(reclaimAmount, '0');
													assert.notEqual(rebateAmount, '0');
													assert.equal(numEntries, '1');
												});
												describe('when a user freezes iBTC', () => {
													beforeEach(async () => {
														await exchangeRates.freezeRate(iBTC, { from: account1 });
													});
													it('then settlement owing still shows some rebate', async () => {
														const {
															reclaimAmount,
															rebateAmount,
															numEntries,
														} = await exchanger.settlementOwing(account1, iBTC);

														assert.equal(reclaimAmount, '0');
														assert.notEqual(rebateAmount, '0');
														assert.equal(numEntries, '1');
													});
												});
											});
											describe('when the waiting period expires', () => {
												beforeEach(async () => {
													await fastForward(500); // fast forward through waiting period
												});
												it('then settlement owing shows 0', async () => {
													const {
														reclaimAmount,
														rebateAmount,
														numEntries,
													} = await exchanger.settlementOwing(account1, iBTC);

													assert.equal(reclaimAmount, '0');
													assert.equal(rebateAmount, '0');
													assert.equal(numEntries, '1');
												});
												describe('when a price outside the bounds arrives for iBTC', () => {
													beforeEach(async () => {
														const newTimestamp = await currentTime();
														await exchangeRates.updateRates(
															[iBTC],
															[toUnit('12000')],
															newTimestamp,
															{
																from: oracle,
															}
														);
													});
													describe('when a user freezes iBTC', () => {
														beforeEach(async () => {
															await exchangeRates.freezeRate(iBTC, { from: account1 });
														});
														it('then settlement owing still shows 0', async () => {
															const {
																reclaimAmount,
																rebateAmount,
																numEntries,
															} = await exchanger.settlementOwing(account1, iBTC);

															assert.equal(reclaimAmount, '0');
															assert.equal(rebateAmount, '0');
															assert.equal(numEntries, '1');
														});
													});
												});
											});
										});
									});
								});
							});
						});
					});
				});
			});

			describe('edge case: when an aggregator has a 0 rate', () => {
				describe('when an aggregator is added to the exchangeRates', () => {
					let aggregator;

					beforeEach(async () => {
						aggregator = await MockAggregator.new({ from: owner });
						await exchangeRates.addAggregator(sETH, aggregator.address, { from: owner });
						// set a 0 rate to prevent invalid rate from causing a revert on exchange
						await aggregator.setLatestAnswer('0', await currentTime());
					});

					describe('when exchanging into that synth', () => {
						it('then it causes a suspension from price deviation as the price is 9', async () => {
							const { tx: hash } = await synthetix.exchange(sUSD, toUnit('1'), sETH, {
								from: account1,
							});

							const logs = await getDecodedLogs({
								hash,
								contracts: [synthetix, exchanger, systemStatus],
							});

							// assert no exchange
							assert.ok(!logs.some(({ name } = {}) => name === 'SynthExchange'));

							// assert suspension
							const { suspended, reason } = await systemStatus.synthSuspension(sETH);
							assert.ok(suspended);
							assert.equal(reason, '65');
						});
					});
					describe('when exchanging out of that synth', () => {
						beforeEach(async () => {
							// give the user some sETH
							await sETHContract.issue(account1, toUnit('1'));
						});
						it('then it causes a suspension from price deviation', async () => {
							// await assert.revert(
							const { tx: hash } = await synthetix.exchange(sETH, toUnit('1'), sUSD, {
								from: account1,
							});

							const logs = await getDecodedLogs({
								hash,
								contracts: [synthetix, exchanger, systemStatus],
							});

							// assert no exchange
							assert.ok(!logs.some(({ name } = {}) => name === 'SynthExchange'));

							// assert suspension
							const { suspended, reason } = await systemStatus.synthSuspension(sETH);
							assert.ok(suspended);
							assert.equal(reason, '65');
						});
					});
				});
			});
		});
	};

	const itExchangesWithVirtual = () => {
		describe('exchangeWithVirtual()', () => {
			describe('when a user has 1000 sUSD', () => {
				describe('when the waiting period is set to 60s', () => {
					beforeEach(async () => {
						await systemSettings.setWaitingPeriodSecs('60', { from: owner });
					});
					describe('when a user exchanges into sAUD using virtual synths with a tracking code', () => {
						let logs;
						let amountReceived;
						let exchangeFeeRate;
						let findNamedEventValue;
						let vSynthAddress;

						beforeEach(async () => {
							const txn = await synthetix.exchangeWithVirtual(
								sUSD,
								amountIssued,
								sAUD,
								toBytes32('AGGREGATOR'),
								{
									from: account1,
								}
							);

							({ amountReceived, exchangeFeeRate } = await exchanger.getAmountsForExchange(
								amountIssued,
								sUSD,
								sAUD
							));

							logs = await getDecodedLogs({
								hash: txn.tx,
								contracts: [synthetix, exchanger, sUSDContract, issuer, flexibleStorage, debtCache],
							});
							const vSynthCreatedEvent = logs.find(({ name }) => name === 'VirtualSynthCreated');
							assert.ok(vSynthCreatedEvent, 'Found VirtualSynthCreated event');
							findNamedEventValue = param =>
								vSynthCreatedEvent.events.find(({ name }) => name === param);
							vSynthAddress = findNamedEventValue('vSynth').value;
						});

						it('then it emits an ExchangeEntryAppended for the new Virtual Synth', async () => {
							decodedEventEqual({
								log: logs.find(({ name }) => name === 'ExchangeEntryAppended'),
								event: 'ExchangeEntryAppended',
								emittedFrom: exchanger.address,
								args: [
									vSynthAddress,
									sUSD,
									amountIssued,
									sAUD,
									amountReceived,
									exchangeFeeRate,
									new web3.utils.BN(1),
									new web3.utils.BN(2),
								],
								bnCloseVariance,
							});
						});

						it('then it emits an SynthExchange into the new Virtual Synth', async () => {
							decodedEventEqual({
								log: logs.find(({ name }) => name === 'SynthExchange'),
								event: 'SynthExchange',
								emittedFrom: await synthetix.proxy(),
								args: [account1, sUSD, amountIssued, sAUD, amountReceived, vSynthAddress],
								bnCloseVariance: '0',
							});
						});

						it('then an ExchangeTracking is emitted with the correct code', async () => {
							const evt = logs.find(({ name }) => name === 'ExchangeTracking');
							assert.equal(
								evt.events.find(({ name }) => name === 'trackingCode').value,
								toBytes32('AGGREGATOR')
							);
						});

						it('and it emits the VirtualSynthCreated event', async () => {
							assert.equal(
								findNamedEventValue('synth').value,
								(await sAUDContract.proxy()).toLowerCase()
							);
							assert.equal(findNamedEventValue('currencyKey').value, sAUD);
							assert.equal(findNamedEventValue('amount').value, amountReceived);
							assert.equal(findNamedEventValue('recipient').value, account1.toLowerCase());
						});
						it('and the balance of the user is nothing', async () => {
							assert.bnEqual(await sAUDContract.balanceOf(account1), '0');
						});
						it('and the user has no fee reclamation entries', async () => {
							const { reclaimAmount, rebateAmount, numEntries } = await exchanger.settlementOwing(
								account1,
								sAUD
							);
							assert.equal(reclaimAmount, '0');
							assert.equal(rebateAmount, '0');
							assert.equal(numEntries, '0');
						});

						describe('with the new virtual synth', () => {
							let vSynth;
							beforeEach(async () => {
								vSynth = await artifacts.require('VirtualSynth').at(vSynthAddress);
							});
							it('and the balance of the vSynth is the whole amount', async () => {
								assert.bnEqual(await sAUDContract.balanceOf(vSynth.address), amountReceived);
							});
							it('then it is created with the correct parameters', async () => {
								assert.equal(await vSynth.resolver(), resolver.address);
								assert.equal(await vSynth.synth(), await sAUDContract.proxy());
								assert.equal(await vSynth.currencyKey(), sAUD);
								assert.bnEqual(await vSynth.totalSupply(), amountReceived);
								assert.bnEqual(await vSynth.balanceOf(account1), amountReceived);
								assert.notOk(await vSynth.settled());
							});
							it('and the vSynth has 1 fee reclamation entries', async () => {
								const { reclaimAmount, rebateAmount, numEntries } = await exchanger.settlementOwing(
									vSynth.address,
									sAUD
								);
								assert.equal(reclaimAmount, '0');
								assert.equal(rebateAmount, '0');
								assert.equal(numEntries, '1');
							});
							it('and the secsLeftInWaitingPeriod() returns the waitingPeriodSecs', async () => {
								const maxSecs = await vSynth.secsLeftInWaitingPeriod();
								timeIsClose({ actual: maxSecs, expected: 60, variance: 2 });
							});

							describe('when the waiting period expires', () => {
								beforeEach(async () => {
									// end waiting period
									await fastForward(await systemSettings.waitingPeriodSecs());
								});

								it('and the secsLeftInWaitingPeriod() returns 0', async () => {
									assert.equal(await vSynth.secsLeftInWaitingPeriod(), '0');
								});

								it('and readyToSettle() is true', async () => {
									assert.equal(await vSynth.readyToSettle(), true);
								});

								describe('when the vSynth is settled for the holder', () => {
									let txn;
									let logs;
									beforeEach(async () => {
										txn = await vSynth.settle(account1);

										logs = await getDecodedLogs({
											hash: txn.tx,
											contracts: [
												synthetix,
												exchanger,
												sUSDContract,
												issuer,
												flexibleStorage,
												debtCache,
											],
										});
									});

									it('then the user has all the synths', async () => {
										assert.bnEqual(await sAUDContract.balanceOf(account1), amountReceived);
									});

									it('and the vSynth is settled', async () => {
										assert.equal(await vSynth.settled(), true);
									});

									it('and ExchangeEntrySettled is emitted', async () => {
										const evt = logs.find(({ name }) => name === 'ExchangeEntrySettled');

										const findEvt = param => evt.events.find(({ name }) => name === param);

										assert.equal(findEvt('from').value, vSynth.address.toLowerCase());
									});

									it('and the entry is settled for the vSynth', async () => {
										const {
											reclaimAmount,
											rebateAmount,
											numEntries,
										} = await exchanger.settlementOwing(vSynth.address, sAUD);
										assert.equal(reclaimAmount, '0');
										assert.equal(rebateAmount, '0');
										assert.equal(numEntries, '0');
									});

									it('and the user still has no fee reclamation entries', async () => {
										const {
											reclaimAmount,
											rebateAmount,
											numEntries,
										} = await exchanger.settlementOwing(account1, sAUD);
										assert.equal(reclaimAmount, '0');
										assert.equal(rebateAmount, '0');
										assert.equal(numEntries, '0');
									});

									it('and no more supply exists in the vSynth', async () => {
										assert.equal(await vSynth.totalSupply(), '0');
									});
								});
							});
						});
					});

					describe('when a user exchanges without a tracking code', () => {
						let logs;
						beforeEach(async () => {
							const txn = await synthetix.exchangeWithVirtual(
								sUSD,
								amountIssued,
								sAUD,
								toBytes32(),
								{
									from: account1,
								}
							);

							logs = await getDecodedLogs({
								hash: txn.tx,
								contracts: [synthetix, exchanger, sUSDContract, issuer, flexibleStorage, debtCache],
							});
						});
						it('then no ExchangeTracking is emitted (as no tracking code supplied)', async () => {
							assert.notOk(logs.find(({ name }) => name === 'ExchangeTracking'));
						});
					});
				});
			});
		});
	};

	const itSetsLastExchangeRateForSynth = () => {
		describe('setLastExchangeRateForSynth() SIP-78', () => {
			it('cannot be invoked by any user', async () => {
				await onlyGivenAddressCanInvoke({
					fnc: exchanger.setLastExchangeRateForSynth,
					args: [sEUR, toUnit('100')],
					accounts,
					reason: 'Restricted to ExchangeRates',
				});
			});

			describe('when ExchangeRates is spoofed using an account', () => {
				beforeEach(async () => {
					await resolver.importAddresses([toBytes32('ExchangeRates')], [account1], {
						from: owner,
					});
					await exchanger.rebuildCache();
				});
				it('reverts when invoked by ExchangeRates with a 0 rate', async () => {
					await assert.revert(
						exchanger.setLastExchangeRateForSynth(sEUR, '0', { from: account1 }),
						'Rate must be above 0'
					);
				});
				describe('when invoked with a real rate by ExchangeRates', () => {
					beforeEach(async () => {
						await exchanger.setLastExchangeRateForSynth(sEUR, toUnit('1.9'), { from: account1 });
					});
					it('then lastExchangeRate is set for the synth', async () => {
						assert.bnEqual(await exchanger.lastExchangeRate(sEUR), toUnit('1.9'));
					});
				});
			});
		});
	};

	const itPricesSpikeDeviation = () => {
		describe('priceSpikeDeviation', () => {
			const baseRate = 100;

			const updateRate = ({ target, rate }) => {
				beforeEach(async () => {
					await fastForward(10);
					await exchangeRates.updateRates(
						[target],
						[toUnit(rate.toString())],
						await currentTime(),
						{
							from: oracle,
						}
					);
				});
			};

			describe(`when the price of sETH is ${baseRate}`, () => {
				updateRate({ target: sETH, rate: baseRate });

				describe('when price spike deviation is set to a factor of 2', () => {
					const baseFactor = 2;
					beforeEach(async () => {
						await systemSettings.setPriceDeviationThresholdFactor(toUnit(baseFactor.toString()), {
							from: owner,
						});
					});

					// lastExchangeRate, used for price deviations (SIP-65)
					describe('lastExchangeRate is persisted during exchanges', () => {
						it('initially has no entries', async () => {
							assert.equal(await exchanger.lastExchangeRate(sUSD), '0');
							assert.equal(await exchanger.lastExchangeRate(sETH), '0');
							assert.equal(await exchanger.lastExchangeRate(sEUR), '0');
						});
						describe('when a user exchanges into sETH from sUSD', () => {
							beforeEach(async () => {
								await synthetix.exchange(sUSD, toUnit('100'), sETH, { from: account1 });
							});
							it('then the source side has a rate persisted', async () => {
								assert.bnEqual(await exchanger.lastExchangeRate(sUSD), toUnit('1'));
							});
							it('and the dest side has a rate persisted', async () => {
								assert.bnEqual(await exchanger.lastExchangeRate(sETH), toUnit(baseRate.toString()));
							});
						});
						describe('when a user exchanges from sETH into another synth', () => {
							beforeEach(async () => {
								await sETHContract.issue(account1, toUnit('1'));
								await synthetix.exchange(sETH, toUnit('1'), sEUR, { from: account1 });
							});
							it('then the source side has a rate persisted', async () => {
								assert.bnEqual(await exchanger.lastExchangeRate(sETH), toUnit(baseRate.toString()));
							});
							it('and the dest side has a rate persisted', async () => {
								// Rate of 2 from shared setup code above
								assert.bnEqual(await exchanger.lastExchangeRate(sEUR), toUnit('2'));
							});
							describe('when the price of sETH changes slightly', () => {
								updateRate({ target: sETH, rate: baseRate * 1.1 });
								describe('and another user exchanges sETH to sUSD', () => {
									beforeEach(async () => {
										await sETHContract.issue(account2, toUnit('1'));
										await synthetix.exchange(sETH, toUnit('1'), sUSD, { from: account2 });
									});
									it('then the source side has a new rate persisted', async () => {
										assert.bnEqual(
											await exchanger.lastExchangeRate(sETH),
											toUnit((baseRate * 1.1).toString())
										);
									});
									it('and the dest side has a rate persisted', async () => {
										assert.bnEqual(await exchanger.lastExchangeRate(sUSD), toUnit('1'));
									});
								});
							});
							describe('when the price of sETH is over a deviation', () => {
								beforeEach(async () => {
									// sETH over deviation and sEUR slight change
									await fastForward(10);
									await exchangeRates.updateRates(
										[sETH, sEUR],
										[toUnit(baseRate * 3).toString(), toUnit('1.9')],
										await currentTime(),
										{
											from: oracle,
										}
									);
								});
								describe('and another user exchanges sETH to sEUR', () => {
									beforeEach(async () => {
										await sETHContract.issue(account2, toUnit('1'));
										await synthetix.exchange(sETH, toUnit('1'), sEUR, { from: account2 });
									});
									it('then the source side has not persisted the rate', async () => {
										assert.bnEqual(
											await exchanger.lastExchangeRate(sETH),
											toUnit(baseRate.toString())
										);
									});
									it('then the dest side has not persisted the rate', async () => {
										assert.bnEqual(await exchanger.lastExchangeRate(sEUR), toUnit('2'));
									});
								});
							});
							describe('when the price of sEUR is over a deviation', () => {
								beforeEach(async () => {
									// sEUR over deviation and sETH slight change
									await fastForward(10);
									await exchangeRates.updateRates(
										[sETH, sEUR],
										[toUnit(baseRate * 1.1).toString(), toUnit('10')],
										await currentTime(),
										{
											from: oracle,
										}
									);
								});
								describe('and another user exchanges sEUR to sETH', () => {
									beforeEach(async () => {
										await sETHContract.issue(account2, toUnit('1'));
										await synthetix.exchange(sETH, toUnit('1'), sEUR, { from: account2 });
									});
									it('then the source side has persisted the rate', async () => {
										assert.bnEqual(
											await exchanger.lastExchangeRate(sETH),
											toUnit((baseRate * 1.1).toString())
										);
									});
									it('and the dest side has not persisted the rate', async () => {
										assert.bnEqual(await exchanger.lastExchangeRate(sEUR), toUnit('2'));
									});
								});
							});
						});
					});

					describe('the isSynthRateInvalid() view correctly returns status', () => {
						it('when called with a synth with only a single rate, returns false', async () => {
							assert.equal(await exchanger.isSynthRateInvalid(sETH), false);
						});
						it('when called with a synth with no rate (i.e. 0), returns true', async () => {
							assert.equal(await exchanger.isSynthRateInvalid(toBytes32('XYZ')), true);
						});
						describe('when a synth rate changes outside of the range', () => {
							updateRate({ target: sETH, rate: baseRate * 2 });

							it('when called with that synth, returns true', async () => {
								assert.equal(await exchanger.isSynthRateInvalid(sETH), true);
							});

							describe('when the synth rate changes back into the range', () => {
								updateRate({ target: sETH, rate: baseRate });

								it('then when called with the target, still returns true', async () => {
									assert.equal(await exchanger.isSynthRateInvalid(sETH), true);
								});
							});
						});
						describe('when there is a last rate into sETH via an exchange', () => {
							beforeEach(async () => {
								await synthetix.exchange(sUSD, toUnit('1'), sETH, { from: account2 });
							});

							describe('when a synth rate changes outside of the range and then returns to the range', () => {
								updateRate({ target: sETH, rate: baseRate * 2 });
								updateRate({ target: sETH, rate: baseRate * 1.2 });

								it('then when called with the target, returns false', async () => {
									assert.equal(await exchanger.isSynthRateInvalid(sETH), false);
								});
							});
						});

						describe('when there is a last price out of sETH via an exchange', () => {
							beforeEach(async () => {
								await sETHContract.issue(account2, toUnit('1'));
								await synthetix.exchange(sETH, toUnit('0.001'), sUSD, { from: account2 });
							});

							describe('when a synth price changes outside of the range and then returns to the range', () => {
								updateRate({ target: sETH, rate: baseRate * 2 });
								updateRate({ target: sETH, rate: baseRate * 1.2 });

								it('then when called with the target, returns false', async () => {
									assert.equal(await exchanger.isSynthRateInvalid(sETH), false);
								});
							});
						});
					});

					describe('suspension is triggered via exchanging', () => {
						describe('given the user has some sETH', () => {
							beforeEach(async () => {
								await sETHContract.issue(account1, toUnit('1'));
							});

							const assertSpike = ({ from, to, target, factor, spikeExpected }) => {
								const rate = Math.abs(
									(factor > 0 ? baseRate * factor : baseRate / factor).toFixed(2)
								);
								describe(`when the rate of ${web3.utils.hexToAscii(
									target
								)} is ${rate} (factor: ${factor})`, () => {
									updateRate({ target, rate });

									describe(`when a user exchanges`, () => {
										let logs;

										beforeEach(async () => {
											const { tx: hash } = await synthetix.exchange(from, toUnit('0.01'), to, {
												from: account1,
											});
											logs = await getDecodedLogs({
												hash,
												contracts: [synthetix, exchanger, systemStatus],
											});
										});
										if (Math.abs(factor) >= baseFactor || spikeExpected) {
											it('then the synth is suspended', async () => {
												const { suspended, reason } = await systemStatus.synthSuspension(target);
												assert.ok(suspended);
												assert.equal(reason, '65');
											});
											it('and no exchange took place', async () => {
												assert.ok(!logs.some(({ name } = {}) => name === 'SynthExchange'));
											});
										} else {
											it('then neither synth is suspended', async () => {
												const suspensions = await Promise.all([
													systemStatus.synthSuspension(from),
													systemStatus.synthSuspension(to),
												]);
												assert.ok(!suspensions[0].suspended);
												assert.ok(!suspensions[1].suspended);
											});
											it('and an exchange took place', async () => {
												assert.ok(logs.some(({ name } = {}) => name === 'SynthExchange'));
											});
										}
									});
								});
							};

							const assertRange = ({ from, to, target }) => {
								[1, -1].forEach(multiplier => {
									describe(`${multiplier > 0 ? 'upwards' : 'downwards'} movement`, () => {
										// below threshold
										assertSpike({
											from,
											to,
											target,
											factor: 1.99 * multiplier,
										});

										// on threshold
										assertSpike({
											from,
											to,
											target,
											factor: 2 * multiplier,
										});

										// over threshold
										assertSpike({
											from,
											to,
											target,
											factor: 3 * multiplier,
										});
									});
								});
							};

							const assertBothSidesOfTheExchange = () => {
								describe('on the dest side', () => {
									assertRange({ from: sUSD, to: sETH, target: sETH });
								});

								describe('on the src side', () => {
									assertRange({ from: sETH, to: sAUD, target: sETH });
								});
							};

							describe('with no prior exchange history', () => {
								assertBothSidesOfTheExchange();

								describe('when a recent price rate is set way outside of the threshold', () => {
									beforeEach(async () => {
										await fastForward(10);
										await exchangeRates.updateRates([sETH], [toUnit('1000')], await currentTime(), {
											from: oracle,
										});
									});
									describe('and then put back to normal', () => {
										beforeEach(async () => {
											await fastForward(10);
											await exchangeRates.updateRates(
												[sETH],
												[baseRate.toString()],
												await currentTime(),
												{
													from: oracle,
												}
											);
										});
										assertSpike({
											from: sUSD,
											to: sETH,
											target: sETH,
											factor: 1,
											spikeExpected: true,
										});
									});
								});
							});

							describe('with a prior exchange from another user into the source', () => {
								beforeEach(async () => {
									await synthetix.exchange(sUSD, toUnit('1'), sETH, { from: account2 });
								});

								assertBothSidesOfTheExchange();
							});

							describe('with a prior exchange from another user out of the source', () => {
								beforeEach(async () => {
									await sETHContract.issue(account2, toUnit('1'));
									await synthetix.exchange(sETH, toUnit('1'), sAUD, { from: account2 });
								});

								assertBothSidesOfTheExchange();
							});
						});
					});

					describe('suspension invoked by anyone via suspendSynthWithInvalidRate()', () => {
						// sTRX relies on the fact that sTRX is a valid synth but never given a rate in the setup code
						// above
						const synthWithNoRate = toBytes32('sTRX');
						it('when called with invalid synth, then reverts', async () => {
							await assert.revert(
								exchanger.suspendSynthWithInvalidRate(toBytes32('XYZ')),
								'No such synth'
							);
						});
						describe('when called with a synth with no price', () => {
							let logs;
							beforeEach(async () => {
								const { tx: hash } = await exchanger.suspendSynthWithInvalidRate(synthWithNoRate);
								logs = await getDecodedLogs({
									hash,
									contracts: [synthetix, exchanger, systemStatus],
								});
							});
							it('then suspension works as expected', async () => {
								const { suspended, reason } = await systemStatus.synthSuspension(synthWithNoRate);
								assert.ok(suspended);
								assert.equal(reason, '65');
								assert.ok(logs.some(({ name }) => name === 'SynthSuspended'));
							});
						});

						describe('when the system is suspended', () => {
							beforeEach(async () => {
								await setStatus({ owner, systemStatus, section: 'System', suspend: true });
							});
							it('then suspended a synth fails', async () => {
								await assert.revert(
									exchanger.suspendSynthWithInvalidRate(synthWithNoRate),
									'Operation prohibited'
								);
							});
							describe(`when system is resumed`, () => {
								beforeEach(async () => {
									await setStatus({ owner, systemStatus, section: 'System', suspend: false });
								});
								it('then suspension works as expected', async () => {
									await exchanger.suspendSynthWithInvalidRate(synthWithNoRate);
									const { suspended, reason } = await systemStatus.synthSuspension(synthWithNoRate);
									assert.ok(suspended);
									assert.equal(reason, '65');
								});
							});
						});
					});

					describe('edge case: resetting an iSynth resets the lastExchangeRate (SIP-78)', () => {
						describe('when setInversePricing is invoked with no underlying rate', () => {
							it('it does not revert', async () => {
								await exchangeRates.setInversePricing(
									iETH,
									toUnit(4000),
									toUnit(6500),
									toUnit(1000),
									false,
									false,
									{
										from: owner,
									}
								);
							});
						});
						describe('when an iSynth is set with inverse pricing and has a price in bounds', () => {
							beforeEach(async () => {
								await exchangeRates.setInversePricing(
									iBTC,
									toUnit(4000),
									toUnit(6500),
									toUnit(1000),
									false,
									false,
									{
										from: owner,
									}
								);
							});
							// in-bounds update
							updateRate({ target: iBTC, rate: 4100 });

							describe('when a user exchanges into the iSynth', () => {
								beforeEach(async () => {
									await synthetix.exchange(sUSD, toUnit('100'), iBTC, { from: account1 });
								});
								it('then last exchange rate is correct', async () => {
									assert.bnEqual(await exchanger.lastExchangeRate(iBTC), toUnit(3900));
								});
								describe('when the inverse is reset with different limits, yielding a rate above the deviation factor', () => {
									beforeEach(async () => {
										await exchangeRates.setInversePricing(
											iBTC,
											toUnit(8000),
											toUnit(10500),
											toUnit(5000),
											false,
											false,
											{
												from: owner,
											}
										);
									});
									describe('when a user exchanges into the iSynth', () => {
										beforeEach(async () => {
											await synthetix.exchange(sUSD, toUnit('100'), iBTC, {
												from: account1,
											});
										});
										it('then the synth is not suspended', async () => {
											const { suspended } = await systemStatus.synthSuspension(iBTC);
											assert.ok(!suspended);
										});
										it('and the last exchange rate is the new rate (locked at lower limit)', async () => {
											assert.bnEqual(await exchanger.lastExchangeRate(iBTC), toUnit(10500));
										});
									});
								});
							});
						});
					});

					describe('settlement ignores deviations', () => {
						describe('when a user exchange 100 sUSD into sETH', () => {
							beforeEach(async () => {
								await synthetix.exchange(sUSD, toUnit('100'), sETH, { from: account1 });
							});
							describe('and the sETH rate moves up by a factor of 2 to 200', () => {
								updateRate({ target: sETH, rate: baseRate * 2 });

								it('then settlementOwing is 0 for rebate and reclaim, with 1 entry', async () => {
									const {
										reclaimAmount,
										rebateAmount,
										numEntries,
									} = await exchanger.settlementOwing(account1, sETH);
									assert.equal(reclaimAmount, '0');
									assert.equal(rebateAmount, '0');
									assert.equal(numEntries, '1');
								});
							});

							describe('multiple entries to settle', () => {
								describe('when the sETH rate moves down by 20%', () => {
									updateRate({ target: sETH, rate: baseRate * 0.8 });

									describe('and the waiting period expires', () => {
										beforeEach(async () => {
											// end waiting period
											await fastForward(await systemSettings.waitingPeriodSecs());
										});

										it('then settlementOwing is existing rebate with 0 reclaim, with 1 entries', async () => {
											const {
												reclaimAmount,
												rebateAmount,
												numEntries,
											} = await exchanger.settlementOwing(account1, sETH);
											assert.equal(reclaimAmount, '0');
											// some amount close to the 0.25 rebate (after fees)
											assert.bnClose(rebateAmount, toUnit('0.25'), (1e16).toString());
											assert.equal(numEntries, '1');
										});

										describe('and the user makes another exchange into sETH', () => {
											beforeEach(async () => {
												await synthetix.exchange(sUSD, toUnit('100'), sETH, { from: account1 });
											});
											describe('and the sETH rate moves up by a factor of 2 to 200, causing the second entry to be skipped', () => {
												updateRate({ target: sETH, rate: baseRate * 2 });

												it('then settlementOwing is existing rebate with 0 reclaim, with 2 entries', async () => {
													const {
														reclaimAmount,
														rebateAmount,
														numEntries,
													} = await exchanger.settlementOwing(account1, sETH);
													assert.equal(reclaimAmount, '0');
													assert.bnClose(rebateAmount, toUnit('0.25'), (1e16).toString());
													assert.equal(numEntries, '2');
												});
											});

											describe('and the sETH rate goes back up 25% (from 80 to 100)', () => {
												updateRate({ target: sETH, rate: baseRate });
												describe('and the waiting period expires', () => {
													beforeEach(async () => {
														// end waiting period
														await fastForward(await systemSettings.waitingPeriodSecs());
													});
													it('then settlementOwing is existing rebate, existing reclaim, and 2 entries', async () => {
														const {
															reclaimAmount,
															rebateAmount,
															numEntries,
														} = await exchanger.settlementOwing(account1, sETH);
														assert.bnClose(reclaimAmount, toUnit('0.25'), (1e16).toString());
														assert.bnClose(rebateAmount, toUnit('0.25'), (1e16).toString());
														assert.equal(numEntries, '2');
													});
													describe('and the user makes another exchange into sETH', () => {
														beforeEach(async () => {
															await synthetix.exchange(sUSD, toUnit('100'), sETH, {
																from: account1,
															});
														});
														describe('and the sETH rate moves down by a factor of 2 to 50, causing the third entry to be skipped', () => {
															updateRate({ target: sETH, rate: baseRate * 0.5 });

															it('then settlementOwing is existing rebate and reclaim, with 3 entries', async () => {
																const {
																	reclaimAmount,
																	rebateAmount,
																	numEntries,
																} = await exchanger.settlementOwing(account1, sETH);
																assert.bnClose(reclaimAmount, toUnit('0.25'), (1e16).toString());
																assert.bnClose(rebateAmount, toUnit('0.25'), (1e16).toString());
																assert.equal(numEntries, '3');
															});
														});
													});
												});
											});
										});
									});
								});
							});
						});

						describe('edge case: aggregator returns 0 for settlement price', () => {
							describe('when an aggregator is added to the exchangeRates', () => {
								let aggregator;

								beforeEach(async () => {
									aggregator = await MockAggregator.new({ from: owner });
									await exchangeRates.addAggregator(sETH, aggregator.address, { from: owner });
								});

								describe('and the aggregator has a rate (so the exchange succeeds)', () => {
									beforeEach(async () => {
										await aggregator.setLatestAnswer(
											convertToAggregatorPrice(100),
											await currentTime()
										);
									});
									describe('when a user exchanges out of the aggregated rate into sUSD', () => {
										beforeEach(async () => {
											// give the user some sETH
											await sETHContract.issue(account1, toUnit('1'));
											await synthetix.exchange(sETH, toUnit('1'), sUSD, { from: account1 });
										});
										describe('and the aggregated rate becomes 0', () => {
											beforeEach(async () => {
												await aggregator.setLatestAnswer('0', await currentTime());
											});

											it('then settlementOwing is 0 for rebate and reclaim, with 1 entry', async () => {
												const {
													reclaimAmount,
													rebateAmount,
													numEntries,
												} = await exchanger.settlementOwing(account1, sUSD);
												assert.equal(reclaimAmount, '0');
												assert.equal(rebateAmount, '0');
												assert.equal(numEntries, '1');
											});
											describe('and the waiting period expires', () => {
												beforeEach(async () => {
													// end waiting period
													await fastForward(await systemSettings.waitingPeriodSecs());
												});
												it('then the user can settle with no impact', async () => {
													const txn = await exchanger.settle(account1, sUSD, { from: account1 });
													// Note: no need to decode the logs as they are emitted off the target contract Exchanger
													assert.equal(txn.logs.length, 1); // one settlement entry
													assert.eventEqual(txn, 'ExchangeEntrySettled', {
														reclaim: '0',
														rebate: '0',
													}); // with no reclaim or rebate
												});
											});
										});
										describe('and the aggregated rate is received but for a much higher roundId, leaving a large gap in roundIds', () => {
											beforeEach(async () => {
												await aggregator.setLatestAnswerWithRound(
													convertToAggregatorPrice(110),
													await currentTime(),
													'9999'
												);
											});

											it('then settlementOwing is 0 for rebate and reclaim, with 1 entry', async () => {
												const {
													reclaimAmount,
													rebateAmount,
													numEntries,
												} = await exchanger.settlementOwing(account1, sUSD);
												assert.equal(reclaimAmount, '0');
												assert.equal(rebateAmount, '0');
												assert.equal(numEntries, '1');
											});

											describe('and the waiting period expires', () => {
												beforeEach(async () => {
													// end waiting period
													await fastForward(await systemSettings.waitingPeriodSecs());
												});
												it('then the user can settle with no impact', async () => {
													const txn = await exchanger.settle(account1, sUSD, { from: account1 });
													// Note: no need to decode the logs as they are emitted off the target contract Exchanger
													assert.equal(txn.logs.length, 1); // one settlement entry
													assert.eventEqual(txn, 'ExchangeEntrySettled', {
														reclaim: '0',
														rebate: '0',
													}); // with no reclaim or rebate
												});
											});
										});
									});
									describe('when a user exchanges into the aggregated rate from sUSD', () => {
										beforeEach(async () => {
											await synthetix.exchange(sUSD, toUnit('1'), sETH, { from: account1 });
										});
										describe('and the aggregated rate becomes 0', () => {
											beforeEach(async () => {
												await aggregator.setLatestAnswer('0', await currentTime());
											});

											it('then settlementOwing is 0 for rebate and reclaim, with 1 entry', async () => {
												const {
													reclaimAmount,
													rebateAmount,
													numEntries,
												} = await exchanger.settlementOwing(account1, sETH);
												assert.equal(reclaimAmount, '0');
												assert.equal(rebateAmount, '0');
												assert.equal(numEntries, '1');
											});
											describe('and the waiting period expires', () => {
												beforeEach(async () => {
													// end waiting period
													await fastForward(await systemSettings.waitingPeriodSecs());
												});
												it('then the user can settle with no impact', async () => {
													const txn = await exchanger.settle(account1, sETH, { from: account1 });
													// Note: no need to decode the logs as they are emitted off the target contract Exchanger
													assert.equal(txn.logs.length, 1); // one settlement entry
													assert.eventEqual(txn, 'ExchangeEntrySettled', {
														reclaim: '0',
														rebate: '0',
													}); // with no reclaim or rebate
												});
											});
										});
										describe('and the aggregated rate is received but for a much higher roundId, leaving a large gap in roundIds', () => {
											beforeEach(async () => {
												await aggregator.setLatestAnswerWithRound(
													convertToAggregatorPrice(110),
													await currentTime(),
													'9999'
												);
											});

											it('then settlementOwing is 0 for rebate and reclaim, with 1 entry', async () => {
												const {
													reclaimAmount,
													rebateAmount,
													numEntries,
												} = await exchanger.settlementOwing(account1, sETH);
												assert.equal(reclaimAmount, '0');
												assert.equal(rebateAmount, '0');
												assert.equal(numEntries, '1');
											});

											describe('and the waiting period expires', () => {
												beforeEach(async () => {
													// end waiting period
													await fastForward(await systemSettings.waitingPeriodSecs());
												});
												it('then the user can settle with no impact', async () => {
													const txn = await exchanger.settle(account1, sETH, { from: account1 });
													// Note: no need to decode the logs as they are emitted off the target contract Exchanger
													assert.equal(txn.logs.length, 1); // one settlement entry
													assert.eventEqual(txn, 'ExchangeEntrySettled', {
														reclaim: '0',
														rebate: '0',
													}); // with no reclaim or rebate
												});
											});
										});
									});
								});
							});
						});
					});
				});
			});
		});
	};

	const itSetsExchangeFeeRateForSynths = () => {
		describe('Given synth exchange fee rates to set', async () => {
			const fxBIPS = toUnit('0.01');
			const cryptoBIPS = toUnit('0.03');
			const empty = toBytes32('');

			describe('Given synth exchange fee rates to update', async () => {
				const newFxBIPS = toUnit('0.02');
				const newCryptoBIPS = toUnit('0.04');

				beforeEach(async () => {
					// Store multiple rates
					await systemSettings.setExchangeFeeRateForSynths(
						[sUSD, sAUD, sBTC, sETH],
						[fxBIPS, fxBIPS, cryptoBIPS, cryptoBIPS],
						{
							from: owner,
						}
					);
				});

				it('when 1 exchange rate to update then overwrite existing rate', async () => {
					await systemSettings.setExchangeFeeRateForSynths([sUSD], [newFxBIPS], {
						from: owner,
					});
					const sUSDRate = await exchanger.feeRateForExchange(empty, sUSD);
					assert.bnEqual(sUSDRate, newFxBIPS);
				});

				it('when multiple exchange rates then store them to be readable', async () => {
					// Update multiple rates
					await systemSettings.setExchangeFeeRateForSynths(
						[sUSD, sAUD, sBTC, sETH],
						[newFxBIPS, newFxBIPS, newCryptoBIPS, newCryptoBIPS],
						{
							from: owner,
						}
					);
					// Read all rates
					const sAUDRate = await exchanger.feeRateForExchange(empty, sAUD);
					assert.bnEqual(sAUDRate, newFxBIPS);
					const sUSDRate = await exchanger.feeRateForExchange(empty, sUSD);
					assert.bnEqual(sUSDRate, newFxBIPS);
					const sBTCRate = await exchanger.feeRateForExchange(empty, sBTC);
					assert.bnEqual(sBTCRate, newCryptoBIPS);
					const sETHRate = await exchanger.feeRateForExchange(empty, sETH);
					assert.bnEqual(sETHRate, newCryptoBIPS);
				});
			});
		});
	};

	describe('When using Synthetix', () => {
		before(async () => {
			({
				Exchanger: exchanger,
				Synthetix: synthetix,
				ExchangeRates: exchangeRates,
				ExchangeState: exchangeState,
				FeePool: feePool,
				SystemStatus: systemStatus,
				SynthsUSD: sUSDContract,
				SynthsBTC: sBTCContract,
				SynthsEUR: sEURContract,
				SynthsAUD: sAUDContract,
				SynthiBTC: iBTCContract,
				SynthsETH: sETHContract,
				SystemSettings: systemSettings,
				DelegateApprovals: delegateApprovals,
				AddressResolver: resolver,
				DebtCache: debtCache,
				Issuer: issuer,
				FlexibleStorage: flexibleStorage,
			} = await setupAllContracts({
				accounts,
				synths: ['sUSD', 'sETH', 'sEUR', 'sAUD', 'sBTC', 'iBTC', 'sTRX'],
				contracts: [
					'Exchanger',
					'ExchangeState',
					'ExchangeRates',
					'DebtCache',
					'Issuer', // necessary for synthetix transfers to succeed
					'FeePool',
					'FeePoolEternalStorage',
					'Synthetix',
					'SystemStatus',
					'SystemSettings',
					'DelegateApprovals',
					'FlexibleStorage',
					'CollateralManager',
				],
			}));

			// Send a price update to guarantee we're not stale.
			oracle = account1;

			amountIssued = toUnit('1000');

			// give the first two accounts 1000 sUSD each
			await sUSDContract.issue(account1, amountIssued);
			await sUSDContract.issue(account2, amountIssued);
		});

		addSnapshotBeforeRestoreAfterEach();

		beforeEach(async () => {
			timestamp = await currentTime();
			await exchangeRates.updateRates(
				[sAUD, sEUR, SNX, sETH, sBTC, iBTC],
				['0.5', '2', '1', '100', '5000', '5000'].map(toUnit),
				timestamp,
				{
					from: oracle,
				}
			);

			// set a 0.5% exchange fee rate (1/200)
			exchangeFeeRate = toUnit('0.005');
			await setExchangeFeeRateForSynths({
				owner,
				systemSettings,
				synthKeys,
				exchangeFeeRates: synthKeys.map(() => exchangeFeeRate),
			});
		});

		itReadsTheWaitingPeriod();

		itWhenTheWaitingPeriodIsZero();

		itDeviatesCorrectly();

		itCalculatesMaxSecsLeft();

		itCalculatesFeeRateForExchange();

		itCalculatesFeeRateForExchange2();

		itSettles();

		itCalculatesAmountAfterSettlement();

		itExchanges();

		itExchangesWithVirtual();

		itSetsLastExchangeRateForSynth();

		itPricesSpikeDeviation();

		itSetsExchangeFeeRateForSynths();
	});

	describe('When using MintableSynthetix', () => {
		before(async () => {
			({
				Exchanger: exchanger,
				Synthetix: synthetix,
				ExchangeRates: exchangeRates,
				ExchangeState: exchangeState,
				FeePool: feePool,
				SystemStatus: systemStatus,
				SynthsUSD: sUSDContract,
				SynthsBTC: sBTCContract,
				SynthsEUR: sEURContract,
				SynthsAUD: sAUDContract,
				SynthiBTC: iBTCContract,
				SynthsETH: sETHContract,
				SystemSettings: systemSettings,
				DelegateApprovals: delegateApprovals,
				AddressResolver: resolver,
				DebtCache: debtCache,
				Issuer: issuer,
				FlexibleStorage: flexibleStorage,
			} = await setupAllContracts({
				accounts,
				synths: ['sUSD', 'sETH', 'sEUR', 'sAUD', 'sBTC', 'iBTC', 'sTRX'],
				contracts: [
					'Exchanger',
					'ExchangeState',
					'ExchangeRates',
					'DebtCache',
					'Issuer', // necessary for synthetix transfers to succeed
					'FeePool',
					'FeePoolEternalStorage',
					'MintableSynthetix',
					'SystemStatus',
					'SystemSettings',
					'DelegateApprovals',
					'FlexibleStorage',
					'CollateralManager',
				],
			}));

			// Send a price update to guarantee we're not stale.
			oracle = account1;

			amountIssued = toUnit('1000');

			// give the first two accounts 1000 sUSD each
			await sUSDContract.issue(account1, amountIssued);
			await sUSDContract.issue(account2, amountIssued);
		});

		addSnapshotBeforeRestoreAfterEach();

		beforeEach(async () => {
			timestamp = await currentTime();
			await exchangeRates.updateRates(
				[sAUD, sEUR, SNX, sETH, sBTC, iBTC],
				['0.5', '2', '1', '100', '5000', '5000'].map(toUnit),
				timestamp,
				{
					from: oracle,
				}
			);

			// set a 0.5% exchange fee rate (1/200)
			exchangeFeeRate = toUnit('0.005');
			await setExchangeFeeRateForSynths({
				owner,
				systemSettings,
				synthKeys,
				exchangeFeeRates: synthKeys.map(() => exchangeFeeRate),
			});
		});

		itReadsTheWaitingPeriod();

		itWhenTheWaitingPeriodIsZero();

		itDeviatesCorrectly();

		itCalculatesMaxSecsLeft();

		itCalculatesFeeRateForExchange();

		itCalculatesFeeRateForExchange2();

		itSettles();

		itCalculatesAmountAfterSettlement();

		itExchanges();

		itSetsLastExchangeRateForSynth();

		itPricesSpikeDeviation();

		itSetsExchangeFeeRateForSynths();
	});
});<|MERGE_RESOLUTION|>--- conflicted
+++ resolved
@@ -1745,22 +1745,13 @@
 				});
 			});
 
-<<<<<<< HEAD
-		it('exchangeWithTracking() cannot be invoked directly by any account via Exchanger', async () => {
-			await onlyGivenAddressCanInvoke({
-				fnc: exchanger.exchangeWithTracking,
-				accounts,
-				args: [account1, sUSD, toUnit('100'), sAUD, account2, account3, trackingCode],
-				reason: 'Only synthetix can perform this action',
-=======
 			it('exchangeWithTracking() cannot be invoked directly by any account via Exchanger', async () => {
 				await onlyGivenAddressCanInvoke({
 					fnc: exchanger.exchangeWithTracking,
 					accounts,
 					args: [account1, sUSD, toUnit('100'), sAUD, account2, account3, trackingCode],
-					reason: 'Only synthetix or a synth contract can perform this action',
-				});
->>>>>>> b18caffa
+					reason: 'Only synthetix can perform this action',
+				});
 			});
 
 			describe('various exchange scenarios', () => {
@@ -1941,22 +1932,13 @@
 						const authoriser = account1;
 						const delegate = account2;
 
-<<<<<<< HEAD
-					it('exchangeOnBehalf() cannot be invoked directly by any account via Exchanger', async () => {
-						await onlyGivenAddressCanInvoke({
-							fnc: exchanger.exchangeOnBehalf,
-							accounts,
-							args: [authoriser, delegate, sUSD, toUnit('100'), sAUD],
-							reason: 'Only synthetix can perform this action',
-=======
 						it('exchangeOnBehalf() cannot be invoked directly by any account via Exchanger', async () => {
 							await onlyGivenAddressCanInvoke({
 								fnc: exchanger.exchangeOnBehalf,
 								accounts,
 								args: [authoriser, delegate, sUSD, toUnit('100'), sAUD],
-								reason: 'Only synthetix or a synth contract can perform this action',
-							});
->>>>>>> b18caffa
+								reason: 'Only synthetix can perform this action',
+							});
 						});
 
 						describe('when not approved it should revert on', async () => {
@@ -2056,22 +2038,13 @@
 						const authoriser = account1;
 						const delegate = account2;
 
-<<<<<<< HEAD
-					it('exchangeOnBehalfWithTracking() cannot be invoked directly by any account via Exchanger', async () => {
-						await onlyGivenAddressCanInvoke({
-							fnc: exchanger.exchangeOnBehalfWithTracking,
-							accounts,
-							args: [authoriser, delegate, sUSD, toUnit('100'), sAUD, authoriser, trackingCode],
-							reason: 'Only synthetix can perform this action',
-=======
 						it('exchangeOnBehalfWithTracking() cannot be invoked directly by any account via Exchanger', async () => {
 							await onlyGivenAddressCanInvoke({
 								fnc: exchanger.exchangeOnBehalfWithTracking,
 								accounts,
 								args: [authoriser, delegate, sUSD, toUnit('100'), sAUD, authoriser, trackingCode],
-								reason: 'Only synthetix or a synth contract can perform this action',
-							});
->>>>>>> b18caffa
+								reason: 'Only synthetix can perform this action',
+							});
 						});
 
 						describe('when not approved it should revert on', async () => {

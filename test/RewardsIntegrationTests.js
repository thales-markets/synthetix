const ExchangeRates = artifacts.require('ExchangeRates');
const FeePool = artifacts.require('FeePool');
const Synthetix = artifacts.require('Synthetix');
const Synth = artifacts.require('Synth');
const RewardEscrow = artifacts.require('RewardEscrow');
const SupplySchedule = artifacts.require('SupplySchedule');

const { currentTime, fastForward, toUnit, ZERO_ADDRESS } = require('../utils/testUtils');

contract('Rewards Integration Tests', async function(accounts) {
	const SECOND = 1000;
	const MINUTE = 1000 * 60;
	const DAY = 86400;
	const WEEK = 604800;
	const YEAR = 31556926;

	// Updates rates with defaults so they're not stale.
	const updateRatesWithDefaults = async () => {
		const timestamp = await currentTime();

		await exchangeRates.updateRates(
			[sAUD, sEUR, SNX, sBTC],
			['0.5', '1.25', '0.1', '4000'].map(toUnit),
			timestamp,
			{
				from: oracle,
			}
		);
	};

	const closeFeePeriod = async () => {
		const feePeriodDuration = await feePool.feePeriodDuration();
		await fastForward(feePeriodDuration);
		await feePool.closeCurrentFeePeriod({ from: feeAuthority });
		await updateRatesWithDefaults();
	};

	// const logFeePeriods = async () => {
	// 	const length = (await feePool.FEE_PERIOD_LENGTH()).toNumber();

	// 	console.log('------------------');
	// 	for (let i = 0; i < length; i++) {
	// 		console.log(`Fee Period [${i}]:`);
	// 		const period = await feePool.recentFeePeriods(i);

	// 		for (const key of Object.keys(period)) {
	// 			if (isNaN(parseInt(key))) {
	// 				console.log(`  ${key}: ${period[key]}`);
	// 			}
	// 		}

	// 		console.log();
	// 	}
	// 	console.log('------------------');
	// };

	const [sUSD, sAUD, sEUR, sBTC, SNX, XDR] = ['sUSD', 'sAUD', 'sEUR', 'sBTC', 'SNX', 'XDR'].map(
		web3.utils.asciiToHex
	);

	const [
		deployerAccount,
		owner,
		oracle,
		feeAuthority,
		account1,
		account2,
		account3,
		account4,
	] = accounts;

	let feePool,
		FEE_ADDRESS,
		synthetix,
		exchangeRates,
		supplySchedule,
		rewardEscrow,
		sUSDContract,
		sAUDContract,
		XDRContract;

	beforeEach(async function() {
		// Save ourselves from having to await deployed() in every single test.
		// We do this in a beforeEach instead of before to ensure we isolate
		// contract interfaces to prevent test bleed.
		exchangeRates = await ExchangeRates.deployed();
		feePool = await FeePool.deployed();
		FEE_ADDRESS = await feePool.FEE_ADDRESS();

		synthetix = await Synthetix.deployed();
		sUSDContract = await Synth.at(await synthetix.synths(sUSD));
		sAUDContract = await Synth.at(await synthetix.synths(sAUD));
		XDRContract = await Synth.at(await synthetix.synths(XDR));

		supplySchedule = await SupplySchedule.deployed();
		rewardEscrow = await RewardEscrow.deployed();

		// Send a price update to guarantee we're not stale.
		await updateRatesWithDefaults();
	});

	describe('Debt ownership tests', async function() {
		const half = amount => amount.div(web3.utils.toBN('2'));
		const third = amount => amount.div(web3.utils.toBN('3'));
		const threeQuarters = amount => amount.div(web3.utils.toBN('4')).mul(web3.utils.toBN('3'));

		let periodOneMintableSupply;

		beforeEach(async function() {
			// Fastforward a year into the staking rewards supply
			await fastForward(YEAR + MINUTE);

			// Send a price update to guarantee we're not stale.
			await updateRatesWithDefaults();

			// Assign 1/3 of total SNX to 3 accounts
			const thirdOfSNX = toUnit('33333333.3333333');
			await synthetix.transfer(account1, thirdOfSNX, { from: owner });
			await synthetix.transfer(account2, thirdOfSNX, { from: owner });
			await synthetix.transfer(account3, thirdOfSNX, { from: owner });

			// Get the SNX mintableSupply
			periodOneMintableSupply = await supplySchedule.mintableSupply();

			// Mint the staking rewards
			await synthetix.mint({ from: owner });
		});

		// p1: which increases 50% then Acc3 mints 10K sUSD and now Acc3 has 20% of the debt/rewards

		it('should assign Account3 20% debt ownership after a sBTC pump of 50%', async function() {
			// Account 1&2 issue 10K USD in sBTC each, holding 50% of the total debt.
			const tenK = toUnit('10000');
			const sBTCAmount = synthetix.effectiveExchangeValue(sUSD, tenK, sBTC);
			await synthetix.issueSynths(sBTC, sBTCAmount, { from: account1 });
			await synthetix.issueSynths(sBTC, sBTCAmount, { from: account2 });

			await closeFeePeriod();

			// Assert 1, 2 have 50% each
			const accountIssuanceRecord1 = await FeePool.accountIssuanceLedger[account1][0];
			const accountIssuanceRecord2 = await FeePool.accountIssuanceLedger[account2][0];
			const 

			assert.bnEqual(accountIssuanceRecord, accountIssuanceRecord1);
			assert.bnEqual(accountIssuanceRecord, rewardsAmount);

			// Increase BTC price by 50%
			const timestamp = await currentTime();
			await exchangeRates.updateRates(
				[sAUD, sEUR, SNX, sBTC],
				['0.5', '1.25', '0.1', '6000'].map(toUnit),
				timestamp,
				{
					from: oracle,
				}
			);

			// Account 3 mints 10K sUSD and should have 20% of the debt not 33.33%
			await synthetix.issueSynths(sUSD, tenK, { from: account1 });

			// Get the SNX mintableSupply
			const mintableSupply = await supplySchedule.mintableSupply();

			// Mint the staking rewards
			await synthetix.mint({ from: owner });

			// Assert 1,2,3 have 40%,40%,20% of the debt/rewards
		});
	});

	describe('3 accounts with 33.33% SNX all issue MAX', async function() {
		beforeEach(async function() {
			// Fastforward a year into the staking rewards supply
			await fastForward(YEAR + MINUTE);

			// Send a price update to guarantee we're not stale.
			await updateRatesWithDefaults();

			// Assign 1/3 of total SNX to 3 accounts
			const thirdOfSNX = toUnit('33333333.3333333');
			await synthetix.transfer(account1, thirdOfSNX, { from: owner });
			await synthetix.transfer(account2, thirdOfSNX, { from: owner });
			await synthetix.transfer(account3, thirdOfSNX, { from: owner });

			// All accounts Issue MAX sUSD
			await synthetix.issueMaxSynths(sUSD, { from: account1 });
			await synthetix.issueMaxSynths(sUSD, { from: account2 });
			await synthetix.issueMaxSynths(sUSD, { from: account3 });
		});

		describe('Rewards Claiming', async function() {
			it('should allocate the 3 accounts a third of the rewards for 1 period', async function() {
				// FastForward into the first mintable week
				await fastForward(WEEK + MINUTE);

				// Get the SNX mintableSupply
				const mintableSupply = await supplySchedule.mintableSupply();

				// Mint the staking rewards
				await synthetix.mint({ from: owner });

				// Close Fee Period
				await feePool.closeCurrentFeePeriod({ from: feeAuthority });

				// All 3 accounts claim rewards
				await feePool.claimFees({ from: account1 });
				await feePool.claimFees({ from: account2 });
				await feePool.claimFees({ from: account3 });

				// All 3 accounts have 1/3 of the rewards
				let vestingScheduleEntry;
				vestingScheduleEntry = await rewardEscrow.getVestingScheduleEntry(account1, 0);
				assert.bnEqual(vestingScheduleEntry[1], mintableSupply.div(3));

				vestingScheduleEntry = await rewardEscrow.getVestingScheduleEntry(account2, 0);
				assert.bnEqual(vestingScheduleEntry[1], mintableSupply.div(3));

				vestingScheduleEntry = await rewardEscrow.getVestingScheduleEntry(account3, 0);
				assert.bnEqual(vestingScheduleEntry[1], mintableSupply.div(3));
			});

			it('should mint SNX for the 6 fee periods then all 3 accounts claim at the end of the 6 week claimable period', async function() {
				const FEE_PERIOD_LENGTH = (await feePool.FEE_PERIOD_LENGTH()).toNumber();

				for (let i = 0; i < FEE_PERIOD_LENGTH - 1; i++) {
					await closeFeePeriod();
				}

				// Get the SNX mintableSupply
				const mintableSupply = await supplySchedule.mintableSupply();

				// Mint the staking rewards
				await synthetix.mint({ from: owner });

				// All 3 accounts claim rewards
				await feePool.claimFees({ from: account1 });
				await feePool.claimFees({ from: account2 });
				await feePool.claimFees({ from: account3 });

				// All 3 accounts have 1/3 of the rewards
				let vestingScheduleEntry;
				vestingScheduleEntry = await rewardEscrow.getVestingScheduleEntry(account1, 0);
				assert.bnEqual(vestingScheduleEntry[1], mintableSupply.div(web3.utils.toBN('3')));

				vestingScheduleEntry = await rewardEscrow.getVestingScheduleEntry(account2, 0);
				assert.bnEqual(vestingScheduleEntry[1], mintableSupply.div(web3.utils.toBN('3')));

				vestingScheduleEntry = await rewardEscrow.getVestingScheduleEntry(account3, 0);
				assert.bnEqual(vestingScheduleEntry[1], mintableSupply.div(web3.utils.toBN('3')));
			});

			it('should allocate correct SNX rewards as others leave the system', async function() {
				// FastForward into the first mintable week
				await fastForward(WEEK + MINUTE);

				// Get the SNX mintableSupply
				const periodOneMintableSupply = await supplySchedule.mintableSupply();

				// Mint the staking rewards
				await synthetix.mint({ from: owner });

				// Close Fee Period
				await feePool.closeCurrentFeePeriod({ from: feeAuthority });

				// Account1 claims but 2 & 3 dont
				await feePool.claimFees({ from: account1 });

				// All Account 1 has 1/3 of the rewards
				let vestingScheduleEntry;
				vestingScheduleEntry = await rewardEscrow.getVestingScheduleEntry(account1, 0);
				assert.bnEqual(vestingScheduleEntry[1], periodOneMintableSupply.div(web3.utils.toBN('3')));

				// Account 1 leaves the system
				const burnableTotal = synthetix.debtBalanceOf(account1);
				synthetix.burnSynths(sUSD, burnableTotal);

				// Close the period after user leaves system
				closeFeePeriod();

				// Get the SNX mintableSupply
				const periodTwoMintableSupply = supplySchedule.mintableSupply();

				// Accounts 2 & 3 claim
				await feePool.claimFees({ from: account2 });
				await feePool.claimFees({ from: account3 });

				// Accounts 2 & 3 now have 33% of period 1 and 50% of period 2
				const rewardsAmount = periodOneMintableSupply
					.div(web3.utils.toBN('3'))
					.add(periodTwoMintableSupply.div(web3.utils.toBN('2')));

				vestingScheduleEntry = await rewardEscrow.getVestingScheduleEntry(account2, 0);
				assert.bnEqual(vestingScheduleEntry[1], rewardsAmount);

				vestingScheduleEntry = await rewardEscrow.getVestingScheduleEntry(account3, 0);
				assert.bnEqual(vestingScheduleEntry[1], rewardsAmount);
			});

			describe('c-ratio penalties', async function() {
				const half = amount => amount.div(web3.utils.toBN('2'));
				const third = amount => amount.div(web3.utils.toBN('3'));
				const threeQuarters = amount => amount.div(web3.utils.toBN('4')).mul(web3.utils.toBN('3'));

				let periodOneMintableSupply;

				beforeEach(async function() {
					// FastForward into the first mintable week
					await fastForward(WEEK + MINUTE);

					// Get the SNX mintableSupply
					periodOneMintableSupply = await supplySchedule.mintableSupply();

					// Mint the staking rewards
					await synthetix.mint({ from: owner });
				});

				it('should apply a penalty of 25% when users claim rewards between 22%-30% collateralisation ratio', async function() {
<<<<<<< HEAD
=======
					const threeQuarters = amount =>
						amount.div(web3.utils.toBN('4')).mul(web3.utils.toBN('3'));
>>>>>>> 97dc1731
					let synthFees, snxRewards;

					// We should have zero rewards available because the period is still open.
					[synthFees, snxRewards] = await feePool.feesAvailable(account1, sUSD);
					assert.bnEqual(snxRewards, 0);

					// Once the fee period is closed we should have 1/3 the rewards available because we have
					// 1/3 the collateral backing up the system.
					await closeFeePeriod();
					[synthFees, snxRewards] = await feePool.feesAvailable(account1, sUSD);
					assert.bnClose(snxRewards, third(periodOneMintableSupply));

					// But if the price of SNX decreases a bit...
					const newRate = (await exchangeRates.rateForCurrency(SNX)).sub(toUnit('0.01'));
					const timestamp = await currentTime();
					await exchangeRates.updateRates([SNX], [newRate], timestamp, {
						from: oracle,
					});

					// we will fall into the 22-30% bracket and lose 25% of those rewards.
					[synthFees, snxRewards] = await feePool.feesAvailable(account1, sUSD);
					assert.bnClose(snxRewards, threeQuarters(third(periodOneMintableSupply)));

					// And if we claim them
					await feePool.claimFees(sUSD, { from: account1 });

					// We should have our decreased rewards amount in escrow
					let vestingScheduleEntry = await rewardEscrow.getVestingScheduleEntry(account1, 0);
					assert.bnEqual(vestingScheduleEntry[1], threeQuarters(third(periodOneMintableSupply)));
				});

				it('should apply a penalty of 50% when users claim rewards between 30%-40% collateralisation ratio', async function() {
					let synthFees, snxRewards;

					// We should have zero rewards available because the period is still open.
					[synthFees, snxRewards] = await feePool.feesAvailable(account1, sUSD);
					assert.bnEqual(snxRewards, 0);

					// Once the fee period is closed we should have 1/3 the rewards available because we have
					// 1/3 the collateral backing up the system.
					await closeFeePeriod();
					[synthFees, snxRewards] = await feePool.feesAvailable(account1, sUSD);
					assert.bnClose(snxRewards, third(periodOneMintableSupply));

					// But if the price of SNX decreases a bit...
					const newRate = (await exchangeRates.rateForCurrency(SNX)).sub(toUnit('0.045'));
					const timestamp = await currentTime();
					await exchangeRates.updateRates([SNX], [newRate], timestamp, {
						from: oracle,
					});

					// we will fall into the 30-40% bracket and lose 50% of those rewards.
					[synthFees, snxRewards] = await feePool.feesAvailable(account1, sUSD);
					assert.bnClose(snxRewards, half(third(periodOneMintableSupply)));

					// And if we claim them
					await feePool.claimFees(sUSD, { from: account1 });

					// We should have our decreased rewards amount in escrow
					let vestingScheduleEntry = await rewardEscrow.getVestingScheduleEntry(account1, 0);
					assert.bnEqual(vestingScheduleEntry[1], threeQuarters(third(periodOneMintableSupply)));
				});

				it(
					'should apply a penalty of 75% when users claim rewards between 40%-50% collateralisation ratio'
				);
				it(
					'should apply a penalty of 90% when users claim rewards between >50% collateralisation ratio'
				);
				it(
					'should apply a penalty of 100% when users claim rewards between >100% collateralisation ratio'
				);
			});
		});
	});
});<|MERGE_RESOLUTION|>--- conflicted
+++ resolved
@@ -5,7 +5,13 @@
 const RewardEscrow = artifacts.require('RewardEscrow');
 const SupplySchedule = artifacts.require('SupplySchedule');
 
-const { currentTime, fastForward, toUnit, ZERO_ADDRESS } = require('../utils/testUtils');
+const {
+	currentTime,
+	fastForward,
+	toUnit,
+	toPreciseUnit,
+	ZERO_ADDRESS,
+} = require('../utils/testUtils');
 
 contract('Rewards Integration Tests', async function(accounts) {
 	const SECOND = 1000;
@@ -126,9 +132,8 @@
 			await synthetix.mint({ from: owner });
 		});
 
-		// p1: which increases 50% then Acc3 mints 10K sUSD and now Acc3 has 20% of the debt/rewards
-
-		it('should assign Account3 20% debt ownership after a sBTC pump of 50%', async function() {
+		it('should assign accounts (1,2,3) to have (40%,40%,20%) of the debt/rewards', async function() {
+			let vestingScheduleEntry;
 			// Account 1&2 issue 10K USD in sBTC each, holding 50% of the total debt.
 			const tenK = toUnit('10000');
 			const sBTCAmount = synthetix.effectiveExchangeValue(sUSD, tenK, sBTC);
@@ -137,13 +142,22 @@
 
 			await closeFeePeriod();
 
-			// Assert 1, 2 have 50% each
-			const accountIssuanceRecord1 = await FeePool.accountIssuanceLedger[account1][0];
-			const accountIssuanceRecord2 = await FeePool.accountIssuanceLedger[account2][0];
-			const 
-
-			assert.bnEqual(accountIssuanceRecord, accountIssuanceRecord1);
-			assert.bnEqual(accountIssuanceRecord, rewardsAmount);
+			// Assert 1, 2 have 50% each of the effectiveDebtRatioForPeriod
+			const fiftyPercent = toPreciseUnit('0.5');
+			const debtRatioAccount1 = await FeePool.effectiveDebtRatioForPeriod(account1, 1);
+			const debtRatioAccount2 = await FeePool.effectiveDebtRatioForPeriod(account2, 1);
+			assert.bnEqual(debtRatioAccount1, fiftyPercent);
+			assert.bnEqual(debtRatioAccount2, fiftyPercent);
+
+			// Both accounts claim rewards
+			await feePool.claimFees({ from: account1 });
+			await feePool.claimFees({ from: account2 });
+
+			// Assert both accounts have 50% of the minted rewards in their initial escrow entry
+			vestingScheduleEntry = await rewardEscrow.getVestingScheduleEntry(account1, 0);
+			assert.bnEqual(vestingScheduleEntry[1], periodOneMintableSupply.div(2));
+			vestingScheduleEntry = await rewardEscrow.getVestingScheduleEntry(account2, 0);
+			assert.bnEqual(vestingScheduleEntry[1], periodOneMintableSupply.div(2));
 
 			// Increase BTC price by 50%
 			const timestamp = await currentTime();
@@ -156,16 +170,42 @@
 				}
 			);
 
-			// Account 3 mints 10K sUSD and should have 20% of the debt not 33.33%
+			// Account 3 (enters the system and) mints 10K sUSD and should have 20% of the debt not 33.33%
 			await synthetix.issueSynths(sUSD, tenK, { from: account1 });
 
-			// Get the SNX mintableSupply
-			const mintableSupply = await supplySchedule.mintableSupply();
+			// Get the SNX mintableSupply for week 2
+			const periodTwoMintableSupply = await supplySchedule.mintableSupply();
 
 			// Mint the staking rewards
 			await synthetix.mint({ from: owner });
 
-			// Assert 1,2,3 have 40%,40%,20% of the debt/rewards
+			// Close so we can claim
+			await closeFeePeriod();
+
+			// Assert (1,2,3) have (40%,40%,20%) of the debt in the recently closed period
+			const twentyPercent = toPreciseUnit('0.2');
+			const fortyPercent = toPreciseUnit('0.4');
+			const debtRatioAcc1 = await FeePool.effectiveDebtRatioForPeriod(account1, 1);
+			const debtRatioAcc2 = await FeePool.effectiveDebtRatioForPeriod(account2, 1);
+			const debtRatioAcc3 = await FeePool.effectiveDebtRatioForPeriod(account3, 1);
+			assert.bnEqual(debtRatioAcc1, fortyPercent);
+			assert.bnEqual(debtRatioAcc2, fortyPercent);
+			assert.bnEqual(debtRatioAcc3, twentyPercent);
+
+			// All 3 accounts claim rewards
+			await feePool.claimFees({ from: account1 });
+			await feePool.claimFees({ from: account2 });
+			await feePool.claimFees({ from: account3 });
+
+			// Assert (1,2,3) have (40%,40%,20%) of the rewards
+			vestingScheduleEntry = await rewardEscrow.getVestingScheduleEntry(account1, 1);
+			assert.bnEqual(vestingScheduleEntry[1], periodTwoMintableSupply.div(5).mul(2));
+
+			vestingScheduleEntry = await rewardEscrow.getVestingScheduleEntry(account2, 1);
+			assert.bnEqual(vestingScheduleEntry[1], periodTwoMintableSupply.div(5).mul(2));
+
+			vestingScheduleEntry = await rewardEscrow.getVestingScheduleEntry(account3, 0); // Its this accounts first escrow entry
+			assert.bnEqual(vestingScheduleEntry[1], periodTwoMintableSupply.div(5).mul(1));
 		});
 	});
 
@@ -316,11 +356,6 @@
 				});
 
 				it('should apply a penalty of 25% when users claim rewards between 22%-30% collateralisation ratio', async function() {
-<<<<<<< HEAD
-=======
-					const threeQuarters = amount =>
-						amount.div(web3.utils.toBN('4')).mul(web3.utils.toBN('3'));
->>>>>>> 97dc1731
 					let synthFees, snxRewards;
 
 					// We should have zero rewards available because the period is still open.

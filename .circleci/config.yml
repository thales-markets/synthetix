version: 2.1
commands:
  cmd-fork-start:
    description: Starts a local ganache fork on the specified network
    parameters:
      network:
        type: string
      reset:
        type: boolean
        default: false
    steps:
      - run:
          command: node publish fork --network << parameters.network >> <<# parameters.reset >> --reset <</ parameters.reset >> --unlock-accounts 0xbe0eb53f46cd790cd13851d5eff43d12404d33e8
          background: true
      - cmd-wait-for-rpc
  cmd-local-start:
    description: Starts a local ganache chain
    steps:
      - run:
<<<<<<< HEAD
          background: true
          command: npx hardhat node
=======
          command: npx buidler node
          background: true
>>>>>>> a2efa461
      - cmd-wait-for-rpc
  cmd-wait-for-rpc:
    steps:
      - run: sleep 5
      - run:
          shell: /bin/sh
          command: |
            wget --retry-connrefused --waitretry=1 --read-timeout=120 --timeout=120 -t 100 http://localhost:8545
            :
jobs:
  job-compile:
    working_directory: ~/repo
    docker:
      - image: circleci/node:12.18
    steps:
      - checkout
      - attach_workspace:
          at: .
<<<<<<< HEAD
      - run: npx hardhat compile --optimizer --fail-oversize
      - run: npx hardhat compile --use-ovm --optimizer --fail-oversize
=======
      - run: npx buidler compile --optimizer --fail-oversize
      - run: npx buidler compile --use-ovm --optimizer --fail-oversize
  job-diff-prod-tests-local-ovm:
>>>>>>> a2efa461
    working_directory: ~/repo
    docker:
      - image: circleci/node:12.18
    steps:
      - checkout
      - attach_workspace:
          at: .
      - run: node publish build
      - cmd-local-start
      - run: node publish deploy --network local --fresh-deploy --yes --use-ovm --ignore-safety-checks --ignore-custom-parameters --deployment-path ./publish/deployed/local-ovm
      - run: npm run test:prod -- --use-ovm --patch-fresh-deployment --deployment-path ./publish/deployed/local-ovm
  job-diff-prod-tests-local:
    working_directory: ~/repo
    docker:
      - image: circleci/node:12.18
    steps:
      - checkout
      - attach_workspace:
          at: .
      - run: node publish build
      - cmd-local-start
      - run: node publish deploy --network local --fresh-deploy --yes
      - run: npm run test:prod -- --patch-fresh-deployment
  job-diff-prod-tests:
    working_directory: ~/repo
    docker:
      - image: circleci/node:12.18
    parameters:
      network:
        type: string
    steps:
      - checkout
      - attach_workspace:
          at: .
      - run: node publish build
      - cmd-fork-start:
          network: << parameters.network >>
          reset: true
      - run: node publish prepare-deploy --network << parameters.network >>
      - run: node publish deploy --add-new-synths --use-fork --yes --network << parameters.network >>
      - run: npm run test:prod:gas -- --patch-fresh-deployment && npx codechecks codechecks.prod.yml
      - store_artifacts:
          path: test-gas-used-prod.log
  job-lint:
    working_directory: ~/repo
    docker:
      - image: circleci/node:12.18
    steps:
      - checkout
      - attach_workspace:
          at: .
      - run: npm run lint
  job-pack-browser:
    working_directory: ~/repo
    docker:
      - image: circleci/node:12.18
    steps:
      - checkout
      - attach_workspace:
          at: .
      - run: npm run pack
      - store_artifacts:
          path: browser.js
  job-prepare:
    working_directory: ~/repo
    docker:
      - image: circleci/node:12.18
    steps:
      - checkout
      - restore_cache:
          keys:
            - "v2-dependencies-"
      - run: npm install
      - save_cache:
          key: "v2-dependencies-"
          paths:
            - node_modules
      - persist_to_workspace:
          root: .
          paths:
            - node_modules
  job-prod-tests:
    working_directory: ~/repo
    docker:
      - image: circleci/node:12.18
    parameters:
      network:
        type: string
    steps:
      - checkout
      - attach_workspace:
          at: .
      - cmd-fork-start:
          network: << parameters.network >>
      - run: npm run test:prod:gas && npx codechecks codechecks.prod.yml
      - store_artifacts:
          path: test-gas-used-prod.log
  job-static-analysis:
    working_directory: ~/repo
    docker:
      - image: circleci/node:12.18
    steps:
      - checkout
      - attach_workspace:
          at: .
      - run:
          name: Show Slither output
          command: |
            set +e
            slither .
            exit 0
  job-test-deploy-script:
    working_directory: ~/repo
    docker:
      - image: circleci/node:12.18
    resource_class: large
    steps:
      - checkout
      - attach_workspace:
          at: .
      - run:
          name: Test and output logs
          command: |
            set +e
            npm run test:publish
            EXIT_CODE=$?
            if [ $EXIT_CODE -gt 0 ]; then
              tail -n 2000 test/publish/test.log; # show tail of logs here if test failed
            fi
            npx ansi-to-html --newline --bg black test/publish/test.log > test/publish/test-log.html
            exit $EXIT_CODE
      - store_artifacts:
          path: test/publish/test-log.html
          destination: test-log.html
  job-test-ovm-bridge:
    working_directory: ~/repo
    docker:
      - image: circleci/node:12.18
    steps:
      - checkout
      - attach_workspace:
          at: .
<<<<<<< HEAD
      - run: npx hardhat compile --showsize --optimizer
      - run:
          command: |
            set +e
            npm test
            EXIT_CODE=$?
            cat test-gas-used.log
            printf "\\n"
            exit $EXIT_CODE
          name: Test and output gas used
    working_directory: ~/repo
=======
      - run: npm run test:multi-same-chain
>>>>>>> a2efa461
  job-unit-tests-coverage:
    working_directory: ~/repo
    docker:
      - image: circleci/node:12.18
    resource_class: xlarge
    steps:
      - checkout
      - attach_workspace:
          at: .
      - run: NODE_OPTIONS=--max_old_space_size=4096 npm run coverage
      - run: bash <(curl -s https://codecov.io/bash)
  job-unit-tests-gas-report:
    working_directory: ~/repo
    docker:
      - image: circleci/node:12.18
    steps:
      - checkout
      - attach_workspace:
          at: .
      - run: npm run test:gas && npx codechecks codechecks.unit.yml
      - store_artifacts:
          path: test-gas-used.log
  job-unit-tests-legacy:
    working_directory: ~/repo
    docker:
      - image: circleci/node:12.18
    resource_class: large
    steps:
      - checkout
      - attach_workspace:
          at: .
      - run: npm run compile:legacy
<<<<<<< HEAD
      - run: npx hardhat test:legacy
    working_directory: ~/repo
=======
      - run: npx buidler test:legacy
>>>>>>> a2efa461
  job-unit-tests-ovm:
    working_directory: ~/repo
    docker:
      - image: circleci/node:12.18
    steps:
      - checkout
      - attach_workspace:
          at: .
      - run:
          command: |
<<<<<<< HEAD
            npx hardhat compile --use-ovm --optimizer
=======
            npx buidler compile --use-ovm --optimizer
  job-unit-tests:
>>>>>>> a2efa461
    working_directory: ~/repo
    docker:
      - image: circleci/node:12.18
    resource_class: large
    steps:
      - checkout
      - attach_workspace:
          at: .
      - run: npx buidler compile --showsize --optimizer
      - run:
          name: Test and output gas used
          command: |
            set +e
            npm test
            EXIT_CODE=$?
            cat test-gas-used.log
            printf "\\n"
            exit $EXIT_CODE
  job-validate-deployments:
    working_directory: ~/repo
    docker:
      - image: circleci/node:12.18
    steps:
      - checkout
      - attach_workspace:
          at: .
      - run: npm run test:deployments
  job-validate-etherscan:
    working_directory: ~/repo
    docker:
      - image: circleci/node:12.18
    parameters:
      network:
        type: string
    steps:
      - checkout
      - attach_workspace:
          at: .
      - run: npm run test:etherscan --  --network << parameters.network >>
workflows:
  workflow-any:
    jobs:
      - job-prepare
      - job-lint:
          requires:
            - job-prepare
      - job-compile:
          requires:
            - job-prepare
      - job-static-analysis:
          requires:
            - job-prepare
  workflow-develop:
    jobs:
      - job-prepare:
          filters:
            branches:
              only: /.*(develop|staging|master).*/
      - job-unit-tests:
          filters:
            branches:
              only: /.*(develop|staging|master).*/
          requires:
            - job-prepare
      - job-unit-tests-coverage:
          filters:
            branches:
              only: /.*(develop|staging|master).*/
          requires:
            - job-prepare
      - job-unit-tests-gas-report:
          filters:
            branches:
              only: /.*(develop|staging|master).*/
          requires:
            - job-prepare
      - job-unit-tests-legacy:
          filters:
            branches:
              only: /.*(develop|staging|master).*/
          requires:
            - job-prepare
      - job-test-deploy-script:
          filters:
            branches:
              only: /.*(develop|staging|master).*/
          requires:
            - job-prepare
      - job-test-ovm-bridge:
          filters:
            branches:
              only: /.*(develop|staging|master).*/
          requires:
            - job-prepare
      - job-unit-tests-ovm:
          filters:
            branches:
              only: /.*(develop|staging|master).*/
          requires:
            - job-prepare
  workflow-master:
    jobs:
      - job-prepare:
          filters:
            branches:
              only: /.*(master).*/
  workflow-scheduled:
    triggers:
      - schedule:
          cron: "0 0 * * *"
          filters:
            branches:
              only:
                - master
    jobs:
      - job-prepare
      - job-validate-deployments:
          requires:
            - job-prepare
      - job-prod-tests:
          name: job-prod-tests-mainnet
          network: mainnet
          requires:
            - job-prepare
      - job-prod-tests:
          name: job-prod-tests-rinkeby
          network: rinkeby
          requires:
            - job-prepare
      - job-prod-tests:
          name: job-prod-tests-kovan
          network: kovan
          requires:
            - job-prepare
      - job-diff-prod-tests-local:
          name: job-diff-prod-tests-local
          requires:
            - job-prepare
      - job-diff-prod-tests-local-ovm:
          name: job-diff-prod-tests-local-ovm
          requires:
            - job-prepare
  workflow-staging:
    jobs:
      - job-prepare:
          filters:
            branches:
              only: /.*(staging|master).*/
      - job-pack-browser:
          filters:
            branches:
              only: /.*(staging|master).*/
          requires:
            - job-prepare
      - job-validate-deployments:
          filters:
            branches:
              only: /.*(staging|master).*/
          requires:
            - job-prepare
      - job-prod-tests:
          name: job-prod-tests-mainnet
          network: mainnet
          filters:
            branches:
              only: /.*(staging|master).*/
          requires:
            - job-prepare
      - job-prod-tests:
          name: job-prod-tests-rinkeby
          network: rinkeby
          filters:
            branches:
              only: /.*(staging|master).*/
          requires:
            - job-prepare
      - job-prod-tests:
          name: job-prod-tests-kovan
          network: kovan
          filters:
            branches:
              only: /.*(staging|master).*/
          requires:
            - job-prepare
      - job-diff-prod-tests-local:
          name: job-diff-prod-tests-local
          filters:
            branches:
              only: /.*(staging|master).*/
          requires:
            - job-prepare
      - job-diff-prod-tests-local-ovm:
          name: job-diff-prod-tests-local-ovm
          filters:
            branches:
              only: /.*(staging|master).*/
          requires:
            - job-prepare
      - job-diff-prod-tests:
          name: job-diff-prod-tests-mainnet
          network: mainnet
          filters:
            branches:
              only: /.*(staging|master).*/
          requires:
            - job-prepare
      - job-diff-prod-tests:
          name: job-diff-prod-tests-rinkeby
          network: rinkeby
          filters:
            branches:
              only: /.*(staging|master).*/
          requires:
            - job-prepare
      - job-diff-prod-tests:
          name: job-diff-prod-tests-kovan
          network: kovan
          filters:
            branches:
              only: /.*(staging|master).*/
          requires:
            - job-prepare<|MERGE_RESOLUTION|>--- conflicted
+++ resolved
@@ -17,13 +17,8 @@
     description: Starts a local ganache chain
     steps:
       - run:
-<<<<<<< HEAD
+          command: npx hardhat node
           background: true
-          command: npx hardhat node
-=======
-          command: npx buidler node
-          background: true
->>>>>>> a2efa461
       - cmd-wait-for-rpc
   cmd-wait-for-rpc:
     steps:
@@ -42,14 +37,9 @@
       - checkout
       - attach_workspace:
           at: .
-<<<<<<< HEAD
       - run: npx hardhat compile --optimizer --fail-oversize
       - run: npx hardhat compile --use-ovm --optimizer --fail-oversize
-=======
-      - run: npx buidler compile --optimizer --fail-oversize
-      - run: npx buidler compile --use-ovm --optimizer --fail-oversize
   job-diff-prod-tests-local-ovm:
->>>>>>> a2efa461
     working_directory: ~/repo
     docker:
       - image: circleci/node:12.18
@@ -192,21 +182,7 @@
       - checkout
       - attach_workspace:
           at: .
-<<<<<<< HEAD
-      - run: npx hardhat compile --showsize --optimizer
-      - run:
-          command: |
-            set +e
-            npm test
-            EXIT_CODE=$?
-            cat test-gas-used.log
-            printf "\\n"
-            exit $EXIT_CODE
-          name: Test and output gas used
-    working_directory: ~/repo
-=======
       - run: npm run test:multi-same-chain
->>>>>>> a2efa461
   job-unit-tests-coverage:
     working_directory: ~/repo
     docker:
@@ -239,12 +215,7 @@
       - attach_workspace:
           at: .
       - run: npm run compile:legacy
-<<<<<<< HEAD
       - run: npx hardhat test:legacy
-    working_directory: ~/repo
-=======
-      - run: npx buidler test:legacy
->>>>>>> a2efa461
   job-unit-tests-ovm:
     working_directory: ~/repo
     docker:
@@ -255,12 +226,8 @@
           at: .
       - run:
           command: |
-<<<<<<< HEAD
             npx hardhat compile --use-ovm --optimizer
-=======
-            npx buidler compile --use-ovm --optimizer
   job-unit-tests:
->>>>>>> a2efa461
     working_directory: ~/repo
     docker:
       - image: circleci/node:12.18
@@ -269,7 +236,7 @@
       - checkout
       - attach_workspace:
           at: .
-      - run: npx buidler compile --showsize --optimizer
+      - run: npx hardhat compile --showsize --optimizer
       - run:
           name: Test and output gas used
           command: |

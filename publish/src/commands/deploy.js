--- conflicted
+++ resolved
@@ -1431,24 +1431,6 @@
 	console.log(gray('Addresses are correctly set up, continuing...'));
 
 	// now ensure all resolvers are set
-<<<<<<< HEAD
-	await runStep({
-		gasLimit: 9e6, // higher gas required
-		contract: `AddressResolver`,
-		target: addressResolver,
-		write: 'rebuildCaches',
-		writeArg: [
-			contractsWithRebuildableCache.map(
-				([
-					,
-					{
-						options: { address },
-					},
-				]) => address
-			),
-		],
-	});
-=======
 	// NOTE: If using OVM, split the array of addresses to cache,
 	// since things spend signifficantly more gas in OVM
 	const addressesToCache = contractsWithRebuildableCache.map(
@@ -1480,7 +1462,6 @@
 			writeArg: [addressesToCache],
 		});
 	}
->>>>>>> ac6ad9cd
 
 	console.log(gray('Double check all contracts with rebuildCache() are rebuilt...'));
 	for (const [contract, target] of contractsWithRebuildableCache) {

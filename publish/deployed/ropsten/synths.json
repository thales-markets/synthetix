--- conflicted
+++ resolved
@@ -234,15 +234,9 @@
 		"asset": "LINK",
 		"subclass": "PurgeableSynth",
 		"inverted": {
-<<<<<<< HEAD
-			"entryPoint": 7.9,
-			"upperLimit": 11.85,
-			"lowerLimit": 3.95
-=======
 			"entryPoint": 19.54,
 			"upperLimit": 29.31,
 			"lowerLimit": 9.77
->>>>>>> 91d93638
 		}
 	},
 	{
@@ -310,15 +304,9 @@
 		"asset": "ADA",
 		"subclass": "PurgeableSynth",
 		"inverted": {
-<<<<<<< HEAD
-			"entryPoint": 0.133,
-			"upperLimit": 0.1995,
-			"lowerLimit": 0.0665
-=======
 			"entryPoint": 0.08,
 			"upperLimit": 0.12,
 			"lowerLimit": 0.04
->>>>>>> 91d93638
 		}
 	},
 	{

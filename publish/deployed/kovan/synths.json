[
	{
		"name": "XDR",
		"asset": "",
		"category": "internal",
		"sign": "",
		"desc": "Synthetix Drawing Rights"
	},
	{
		"name": "sEUR",
		"asset": "EUR",
		"category": "forex",
		"sign": "€",
		"desc": "Euros"
	},
	{
		"name": "sJPY",
		"asset": "JPY",
		"category": "forex",
		"sign": "¥",
		"desc": "Japanese Yen"
	},
	{
		"name": "sUSD",
		"asset": "USD",
		"category": "forex",
		"sign": "$",
		"desc": "US Dollars"
	},
	{
		"name": "sAUD",
		"asset": "AUD",
		"category": "forex",
		"sign": "$",
		"desc": "Australian Dollars"
	},
	{
		"name": "sGBP",
		"asset": "GBP",
		"category": "forex",
		"sign": "£",
		"desc": "Pound Sterling"
	},
	{
		"name": "sCHF",
		"asset": "CHF",
		"category": "forex",
		"sign": "Fr",
		"desc": "Swiss Franc"
	},
	{
		"name": "sXAU",
		"asset": "XAU",
		"category": "commodity",
		"sign": "oz",
		"desc": "Gold Ounce"
	},
	{
		"name": "sXAG",
		"asset": "XAG",
		"category": "commodity",
		"sign": "oz",
		"desc": "Silver Ounce"
	},
	{
		"name": "sBTC",
		"asset": "BTC",
		"category": "crypto",
		"sign": "₿",
		"desc": "Bitcoin"
	},
	{
		"name": "sETH",
		"asset": "ETH",
		"category": "crypto",
		"sign": "Ξ",
		"desc": "Ether"
	},
	{
		"name": "sBNB",
		"asset": "BNB",
		"category": "crypto",
		"sign": "",
		"desc": "Binance Coin"
	},
	{
		"name": "sMKR",
		"asset": "MKR",
		"category": "crypto",
		"sign": "",
		"desc": "Maker"
	},
	{
		"name": "sTRX",
		"asset": "TRX",
		"category": "crypto",
		"sign": "",
		"desc": "TRON"
	},
	{
		"name": "sXTZ",
		"asset": "XTZ",
		"category": "crypto",
		"sign": "",
		"desc": "Tezos"
	},
	{
		"name": "sCEX",
		"asset": "CEX",
		"category": "index",
		"index": [
			{
				"symbol": "BNB",
				"name": "Binance Coin",
				"units": 17.88
			},
			{
				"symbol": "LEO",
				"name": "UNUS SED LEO",
				"units": 153.85
			},
			{
				"symbol": "HT",
				"name": "Huobi Token",
				"units": 20.51
			},
			{
				"symbol": "OKB",
				"name": "OKB",
				"units": 32.52
			},
			{
				"symbol": "KCS",
				"name": "KuCoin Shares",
				"units": 59.82
			}
		],
		"sign": "",
		"desc": "Index CEX",
		"subclass": "PurgeableSynth"
	},
	{
		"name": "iBTC",
		"asset": "BTC",
		"category": "crypto",
		"sign": "₿",
		"desc": "Inverted Bitcoin",
		"subclass": "PurgeableSynth",
		"inverted": {
			"entryPoint": 10600,
			"upperLimit": 15900,
			"lowerLimit": 5300
		}
	},
	{
		"name": "iETH",
		"asset": "ETH",
		"category": "crypto",
		"sign": "Ξ",
		"desc": "Inverted Ether",
		"subclass": "PurgeableSynth",
		"inverted": {
			"entryPoint": 220,
			"upperLimit": 330,
			"lowerLimit": 110
		}
	},
	{
		"name": "iBNB",
		"asset": "BNB",
		"category": "crypto",
		"sign": "",
		"desc": "Inverted Binance Coin",
		"subclass": "PurgeableSynth",
		"inverted": {
			"entryPoint": 29,
			"upperLimit": 44,
			"lowerLimit": 14.5
		}
	},
	{
		"name": "iMKR",
		"asset": "MKR",
		"category": "crypto",
		"sign": "",
		"desc": "Inverted MAKER",
		"subclass": "PurgeableSynth",
		"inverted": {
			"entryPoint": 550,
			"upperLimit": 825,
			"lowerLimit": 275
		}
	},
	{
		"name": "iTRX",
		"asset": "TRX",
		"category": "crypto",
		"sign": "",
		"desc": "Inverted Tron",
		"subclass": "PurgeableSynth",
		"inverted": {
			"entryPoint": 0.025,
			"upperLimit": 0.0375,
			"lowerLimit": 0.0125
		}
	},
	{
		"name": "iXTZ",
		"asset": "XTZ",
		"category": "crypto",
		"sign": "",
		"desc": "Inverted Tezos",
		"subclass": "PurgeableSynth",
		"inverted": {
			"entryPoint": 0.98,
			"upperLimit": 1.47,
			"lowerLimit": 0.49
		}
	},
	{
		"name": "iCEX",
		"asset": "CEX",
		"category": "index",
		"index": [
<<<<<<< HEAD
			{"symbol": "BNB", "name": "Binance Coin", "units": 17.88},
			{"symbol": "LEO", "name": "UNUS SED LEO", "units": 153.85},
			{"symbol": "HT", "name": "Huobi Token", "units": 20.51},
			{"symbol": "OKB", "name": "OKB", "units": 32.52},
			{"symbol": "KCS", "name": "KuCoin Shares", "units": 59.82}
=======
			{
				"symbol": "BNB",
				"name": "Binance Coin",
				"units": 17.88
			},
			{
				"symbol": "LEO",
				"name": "UNUS SED LEO",
				"units": 153.85
			},
			{
				"symbol": "HT",
				"name": "Huobi Token",
				"units": 20.51
			},
			{
				"symbol": "OKB",
				"name": "OKB",
				"units": 32.52
			},
			{
				"symbol": "KCS",
				"name": "KuCoin Shares",
				"units": 59.82
			}
>>>>>>> d71335f2
		],
		"sign": "",
		"desc": "Inverted CEX",
		"subclass": "PurgeableSynth",
		"inverted": {
			"entryPoint": 1000,
			"upperLimit": 1500,
			"lowerLimit": 500
		}
	}
]<|MERGE_RESOLUTION|>--- conflicted
+++ resolved
@@ -222,13 +222,6 @@
 		"asset": "CEX",
 		"category": "index",
 		"index": [
-<<<<<<< HEAD
-			{"symbol": "BNB", "name": "Binance Coin", "units": 17.88},
-			{"symbol": "LEO", "name": "UNUS SED LEO", "units": 153.85},
-			{"symbol": "HT", "name": "Huobi Token", "units": 20.51},
-			{"symbol": "OKB", "name": "OKB", "units": 32.52},
-			{"symbol": "KCS", "name": "KuCoin Shares", "units": 59.82}
-=======
 			{
 				"symbol": "BNB",
 				"name": "Binance Coin",
@@ -254,7 +247,6 @@
 				"name": "KuCoin Shares",
 				"units": 59.82
 			}
->>>>>>> d71335f2
 		],
 		"sign": "",
 		"desc": "Inverted CEX",

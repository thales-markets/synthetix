{
	"AddressResolver": {
		"deploy": false
	},
	"ArbRewarder": {
		"deploy": false
	},
	"DelegateApprovals": {
		"deploy": false
	},
<<<<<<< HEAD
=======
	"DelegateApprovalsEternalStorage": {
		"deploy": false
	},
	"Depot": {
		"deploy": false
	},
>>>>>>> cdcf59f2
	"EscrowChecker": {
		"deploy": false
	},
	"EtherCollateral": {
		"deploy": false
	},
	"ExchangeRates": {
		"deploy": false
	},
	"Exchanger": {
		"deploy": false
	},
	"ExchangeState": {
		"deploy": false
	},
	"FeePool": {
		"deploy": false
	},
	"FeePoolState": {
		"deploy": false
	},
	"FeePoolEternalStorage": {
		"deploy": false
	},
	"Issuer": {
		"deploy": false
	},
	"IssuanceEternalStorage": {
		"deploy": false
	},
	"RewardEscrow": {
		"deploy": false
	},
	"RewardsDistribution": {
		"deploy": false
	},
	"SupplySchedule": {
		"deploy": false
	},
	"Synthetix": {
		"deploy": false
	},
	"SynthetixEscrow": {
		"deploy": false
	},
	"SynthetixState": {
		"deploy": false
	},
	"SystemStatus": {
		"deploy": false
	},
	"SynthsUSD": {
		"deploy": false
	},
	"SynthsEUR": {
		"deploy": false
	},
	"SynthsJPY": {
		"deploy": false
	},
	"SynthsAUD": {
		"deploy": false
	},
	"SynthsGBP": {
		"deploy": false
	},
	"SynthsCHF": {
		"deploy": false
	},
	"SynthsXAU": {
		"deploy": false
	},
	"SynthsXAG": {
		"deploy": false
	},
	"SynthsBTC": {
		"deploy": false
	},
	"ProxyERC20": {
		"deploy": false
	},
	"ProxyFeePool": {
		"deploy": false
	},
	"ProxySynthetix": {
		"deploy": false
	},
	"ProxysUSD": {
		"deploy": false
	},
	"ProxysEUR": {
		"deploy": false
	},
	"ProxysJPY": {
		"deploy": false
	},
	"ProxysAUD": {
		"deploy": false
	},
	"ProxysGBP": {
		"deploy": false
	},
	"ProxysCHF": {
		"deploy": false
	},
	"ProxysXAU": {
		"deploy": false
	},
	"ProxysXAG": {
		"deploy": false
	},
	"ProxysBTC": {
		"deploy": false
	},
	"SafeDecimalMath": {
		"deploy": false
	},
	"Math": {
		"deploy": false
	},
	"TokenStateSynthetix": {
		"deploy": false
	},
	"TokenStatesUSD": {
		"deploy": false
	},
	"TokenStatesEUR": {
		"deploy": false
	},
	"TokenStatesJPY": {
		"deploy": false
	},
	"TokenStatesAUD": {
		"deploy": false
	},
	"TokenStatesGBP": {
		"deploy": false
	},
	"TokenStatesCHF": {
		"deploy": false
	},
	"TokenStatesXAU": {
		"deploy": false
	},
	"TokenStatesXAG": {
		"deploy": false
	},
	"TokenStatesBTC": {
		"deploy": false
	},
	"TokenStatesETH": {
		"deploy": false
	},
	"ProxysETH": {
		"deploy": false
	},
	"SynthsETH": {
		"deploy": false
	},
	"TokenStatesBNB": {
		"deploy": false
	},
	"ProxysBNB": {
		"deploy": false
	},
	"SynthsBNB": {
		"deploy": false
	},
	"TokenStatesMKR": {
		"deploy": false
	},
	"ProxysMKR": {
		"deploy": false
	},
	"SynthsMKR": {
		"deploy": false
	},
	"TokenStatesTRX": {
		"deploy": false
	},
	"ProxysTRX": {
		"deploy": false
	},
	"SynthsTRX": {
		"deploy": false
	},
	"TokenStatesXTZ": {
		"deploy": false
	},
	"ProxysXTZ": {
		"deploy": false
	},
	"SynthsXTZ": {
		"deploy": false
	},
	"TokenStateiBTC": {
		"deploy": false
	},
	"ProxyiBTC": {
		"deploy": false
	},
	"SynthiBTC": {
		"deploy": false
	},
	"TokenStateiETH": {
		"deploy": false
	},
	"ProxyiETH": {
		"deploy": false
	},
	"SynthiETH": {
		"deploy": false
	},
	"TokenStateiBNB": {
		"deploy": false
	},
	"ProxyiBNB": {
		"deploy": false
	},
	"SynthiBNB": {
		"deploy": false
	},
	"TokenStateiMKR": {
		"deploy": false
	},
	"ProxyiMKR": {
		"deploy": false
	},
	"SynthiMKR": {
		"deploy": false
	},
	"TokenStateiTRX": {
		"deploy": false
	},
	"ProxyiTRX": {
		"deploy": false
	},
	"SynthiTRX": {
		"deploy": false
	},
	"TokenStateiXTZ": {
		"deploy": false
	},
	"ProxyiXTZ": {
		"deploy": false
	},
	"SynthiXTZ": {
		"deploy": false
	},
	"TokenStatesCEX": {
		"deploy": false
	},
	"ProxysCEX": {
		"deploy": false
	},
	"SynthsCEX": {
		"deploy": false
	},
	"TokenStateiCEX": {
		"deploy": false
	},
	"ProxyiCEX": {
		"deploy": false
	},
	"SynthiCEX": {
		"deploy": false
	},
	"ProxyERC20sUSD": {
		"deploy": false
	},
	"TokenStatesXRP": {
		"deploy": false
	},
	"ProxysXRP": {
		"deploy": false
	},
	"SynthsXRP": {
		"deploy": false
	},
	"TokenStatesLTC": {
		"deploy": false
	},
	"ProxysLTC": {
		"deploy": false
	},
	"SynthsLTC": {
		"deploy": false
	},
	"TokenStatesLINK": {
		"deploy": false
	},
	"ProxysLINK": {
		"deploy": false
	},
	"SynthsLINK": {
		"deploy": false
	},
	"TokenStatesDEFI": {
		"deploy": false
	},
	"ProxysDEFI": {
		"deploy": false
	},
	"SynthsDEFI": {
		"deploy": false
	},
	"TokenStateiXRP": {
		"deploy": false
	},
	"ProxyiXRP": {
		"deploy": false
	},
	"SynthiXRP": {
		"deploy": false
	},
	"TokenStateiLINK": {
		"deploy": false
	},
	"ProxyiLINK": {
		"deploy": false
	},
	"SynthiLINK": {
		"deploy": false
	},
	"TokenStateiLTC": {
		"deploy": false
	},
	"ProxyiLTC": {
		"deploy": false
	},
	"SynthiLTC": {
		"deploy": false
	},
	"TokenStateiDEFI": {
		"deploy": false
	},
	"ProxyiDEFI": {
		"deploy": false
	},
	"SynthiDEFI": {
		"deploy": false
	}
}<|MERGE_RESOLUTION|>--- conflicted
+++ resolved
@@ -8,15 +8,12 @@
 	"DelegateApprovals": {
 		"deploy": false
 	},
-<<<<<<< HEAD
-=======
 	"DelegateApprovalsEternalStorage": {
 		"deploy": false
 	},
 	"Depot": {
 		"deploy": false
 	},
->>>>>>> cdcf59f2
 	"EscrowChecker": {
 		"deploy": false
 	},

--- conflicted
+++ resolved
@@ -381,11 +381,7 @@
 		"subclass": "PurgeableSynth",
 		"inverted": {
 			"entryPoint": 45.087,
-<<<<<<< HEAD
-			"upperLimit": 67.630,
-=======
 			"upperLimit": 67.63,
->>>>>>> 12576807
 			"lowerLimit": 22.543
 		}
 	}

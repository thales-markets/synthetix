--- conflicted
+++ resolved
@@ -1,10 +1,6 @@
 {
 	"name": "synthetix",
-<<<<<<< HEAD
-	"version": "2.8.2",
-=======
 	"version": "2.8.6-release-candidate",
->>>>>>> e9e9e6a4
 	"license": "MIT",
 	"author": "Synthetix",
 	"description": "The smart contracts which make up the Synthetix system. (synthetix.io)",

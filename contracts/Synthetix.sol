pragma solidity ^0.5.16;

// Inheritance
import "./BaseSynthetix.sol";

// Internal references
import "./interfaces/IRewardEscrow.sol";
import "./interfaces/IRewardEscrowV2.sol";
import "./interfaces/ISupplySchedule.sol";


// https://docs.synthetix.io/contracts/source/contracts/synthetix
contract Synthetix is BaseSynthetix {
    // ========== ADDRESS RESOLVER CONFIGURATION ==========
    bytes32 private constant CONTRACT_REWARD_ESCROW = "RewardEscrow";
    bytes32 private constant CONTRACT_REWARDESCROW_V2 = "RewardEscrowV2";
    bytes32 private constant CONTRACT_SUPPLYSCHEDULE = "SupplySchedule";

    // ========== CONSTRUCTOR ==========

    constructor(
        address payable _proxy,
        TokenState _tokenState,
        address _owner,
        uint _totalSupply,
        address _resolver
    ) public BaseSynthetix(_proxy, _tokenState, _owner, _totalSupply, _resolver) {}

    function resolverAddressesRequired() public view returns (bytes32[] memory addresses) {
        bytes32[] memory existingAddresses = BaseSynthetix.resolverAddressesRequired();
        bytes32[] memory newAddresses = new bytes32[](3);
        newAddresses[0] = CONTRACT_REWARD_ESCROW;
        newAddresses[1] = CONTRACT_REWARDESCROW_V2;
        newAddresses[2] = CONTRACT_SUPPLYSCHEDULE;
        return combineArrays(existingAddresses, newAddresses);
    }

    // ========== VIEWS ==========

    function rewardEscrow() internal view returns (IRewardEscrow) {
        return IRewardEscrow(requireAndGetAddress(CONTRACT_REWARD_ESCROW));
    }

    function rewardEscrowV2() internal view returns (IRewardEscrowV2) {
        return IRewardEscrowV2(requireAndGetAddress(CONTRACT_REWARDESCROW_V2));
    }

    function supplySchedule() internal view returns (ISupplySchedule) {
        return ISupplySchedule(requireAndGetAddress(CONTRACT_SUPPLYSCHEDULE));
    }

    // ========== OVERRIDDEN FUNCTIONS ==========

    function exchangeWithVirtual(
        bytes32 sourceCurrencyKey,
        uint sourceAmount,
        bytes32 destinationCurrencyKey,
        bytes32 trackingCode
    )
        external
        exchangeActive(sourceCurrencyKey, destinationCurrencyKey)
        optionalProxy
        returns (uint amountReceived, IVirtualSynth vSynth)
    {
        return
            exchanger().exchangeWithVirtual(
                messageSender,
                sourceCurrencyKey,
                sourceAmount,
                destinationCurrencyKey,
                messageSender,
                trackingCode
            );
    }

    function exchangeAtomically(
        bytes32 sourceCurrencyKey,
        uint sourceAmount,
        bytes32 destinationCurrencyKey,
        bytes32 trackingCode
    ) external exchangeActive(sourceCurrencyKey, destinationCurrencyKey) optionalProxy returns (uint amountReceived) {
        return exchanger().exchangeAtomically(
            messageSender,
            sourceCurrencyKey,
            sourceAmount,
            destinationCurrencyKey,
            messageSender,
            trackingCode
        );
    }

    function settle(bytes32 currencyKey)
        external
        optionalProxy
        returns (
            uint reclaimed,
            uint refunded,
            uint numEntriesSettled
        )
    {
        return exchanger().settle(messageSender, currencyKey);
    }

    function mint() external issuanceActive returns (bool) {
        require(address(rewardsDistribution()) != address(0), "RewardsDistribution not set");

        ISupplySchedule _supplySchedule = supplySchedule();
        IRewardsDistribution _rewardsDistribution = rewardsDistribution();

        uint supplyToMint = _supplySchedule.mintableSupply();
        require(supplyToMint > 0, "No supply is mintable");

        // record minting event before mutation to token supply
        _supplySchedule.recordMintEvent(supplyToMint);

        // Set minted SNX balance to RewardEscrow's balance
        // Minus the minterReward and set balance of minter to add reward
        uint minterReward = _supplySchedule.minterReward();
        // Get the remainder
        uint amountToDistribute = supplyToMint.sub(minterReward);

        // Set the token balance to the RewardsDistribution contract
        tokenState.setBalanceOf(
            address(_rewardsDistribution),
            tokenState.balanceOf(address(_rewardsDistribution)).add(amountToDistribute)
        );
        emitTransfer(address(this), address(_rewardsDistribution), amountToDistribute);

        // Kick off the distribution of rewards
        _rewardsDistribution.distributeRewards(amountToDistribute);

        // Assign the minters reward.
        tokenState.setBalanceOf(msg.sender, tokenState.balanceOf(msg.sender).add(minterReward));
        emitTransfer(address(this), msg.sender, minterReward);

        totalSupply = totalSupply.add(supplyToMint);

        return true;
    }

    function liquidateDelinquentAccount(address account, uint susdAmount)
        external
        systemActive
        optionalProxy
        returns (bool)
    {
        (uint totalRedeemed, uint amountLiquidated) = issuer().liquidateDelinquentAccount(
            account,
            susdAmount,
            messageSender
        );

        emitAccountLiquidated(account, totalRedeemed, amountLiquidated, messageSender);

        // Transfer SNX redeemed to messageSender
        // Reverts if amount to redeem is more than balanceOf account, ie due to escrowed balance
        return _transferByProxy(account, messageSender, totalRedeemed);
    }

    /* Once off function for SIP-60 to migrate SNX balances in the RewardEscrow contract
     * To the new RewardEscrowV2 contract
     */
    function migrateEscrowBalanceToRewardEscrowV2() external onlyOwner {
        // Record balanceOf(RewardEscrow) contract
        uint rewardEscrowBalance = tokenState.balanceOf(address(rewardEscrow()));

        // transfer all of RewardEscrow's balance to RewardEscrowV2
        // _internalTransfer emits the transfer event
        _internalTransfer(address(rewardEscrow()), address(rewardEscrowV2()), rewardEscrowBalance);
    }

    // ========== EVENTS ==========
<<<<<<< HEAD
    // SIP-120: another event for atomic exchanges?
    event SynthExchange(
        address indexed account,
        bytes32 fromCurrencyKey,
        uint256 fromAmount,
        bytes32 toCurrencyKey,
        uint256 toAmount,
        address toAddress
    );
    bytes32 internal constant SYNTHEXCHANGE_SIG = keccak256(
        "SynthExchange(address,bytes32,uint256,bytes32,uint256,address)"
    );

    function emitSynthExchange(
        address account,
        bytes32 fromCurrencyKey,
        uint256 fromAmount,
        bytes32 toCurrencyKey,
        uint256 toAmount,
        address toAddress
    ) external onlyExchanger {
        proxy._emit(
            abi.encode(fromCurrencyKey, fromAmount, toCurrencyKey, toAmount, toAddress),
            2,
            SYNTHEXCHANGE_SIG,
            addressToBytes32(account),
            0,
            0
        );
    }

    event ExchangeTracking(bytes32 indexed trackingCode, bytes32 toCurrencyKey, uint256 toAmount);
    bytes32 internal constant EXCHANGE_TRACKING_SIG = keccak256("ExchangeTracking(bytes32,bytes32,uint256)");

    function emitExchangeTracking(
        bytes32 trackingCode,
        bytes32 toCurrencyKey,
        uint256 toAmount
    ) external onlyExchanger {
        proxy._emit(abi.encode(toCurrencyKey, toAmount), 2, EXCHANGE_TRACKING_SIG, trackingCode, 0, 0);
    }

    event ExchangeReclaim(address indexed account, bytes32 currencyKey, uint amount);
    bytes32 internal constant EXCHANGERECLAIM_SIG = keccak256("ExchangeReclaim(address,bytes32,uint256)");

    function emitExchangeReclaim(
        address account,
        bytes32 currencyKey,
        uint256 amount
    ) external onlyExchanger {
        proxy._emit(abi.encode(currencyKey, amount), 2, EXCHANGERECLAIM_SIG, addressToBytes32(account), 0, 0);
    }

    event ExchangeRebate(address indexed account, bytes32 currencyKey, uint amount);
    bytes32 internal constant EXCHANGEREBATE_SIG = keccak256("ExchangeRebate(address,bytes32,uint256)");

    function emitExchangeRebate(
        address account,
        bytes32 currencyKey,
        uint256 amount
    ) external onlyExchanger {
        proxy._emit(abi.encode(currencyKey, amount), 2, EXCHANGEREBATE_SIG, addressToBytes32(account), 0, 0);
    }

=======
>>>>>>> 2b0c9ba3
    event AccountLiquidated(address indexed account, uint snxRedeemed, uint amountLiquidated, address liquidator);
    bytes32 internal constant ACCOUNTLIQUIDATED_SIG = keccak256("AccountLiquidated(address,uint256,uint256,address)");

    function emitAccountLiquidated(
        address account,
        uint256 snxRedeemed,
        uint256 amountLiquidated,
        address liquidator
    ) internal {
        proxy._emit(
            abi.encode(snxRedeemed, amountLiquidated, liquidator),
            2,
            ACCOUNTLIQUIDATED_SIG,
            addressToBytes32(account),
            0,
            0
        );
    }
}<|MERGE_RESOLUTION|>--- conflicted
+++ resolved
@@ -170,73 +170,6 @@
     }
 
     // ========== EVENTS ==========
-<<<<<<< HEAD
-    // SIP-120: another event for atomic exchanges?
-    event SynthExchange(
-        address indexed account,
-        bytes32 fromCurrencyKey,
-        uint256 fromAmount,
-        bytes32 toCurrencyKey,
-        uint256 toAmount,
-        address toAddress
-    );
-    bytes32 internal constant SYNTHEXCHANGE_SIG = keccak256(
-        "SynthExchange(address,bytes32,uint256,bytes32,uint256,address)"
-    );
-
-    function emitSynthExchange(
-        address account,
-        bytes32 fromCurrencyKey,
-        uint256 fromAmount,
-        bytes32 toCurrencyKey,
-        uint256 toAmount,
-        address toAddress
-    ) external onlyExchanger {
-        proxy._emit(
-            abi.encode(fromCurrencyKey, fromAmount, toCurrencyKey, toAmount, toAddress),
-            2,
-            SYNTHEXCHANGE_SIG,
-            addressToBytes32(account),
-            0,
-            0
-        );
-    }
-
-    event ExchangeTracking(bytes32 indexed trackingCode, bytes32 toCurrencyKey, uint256 toAmount);
-    bytes32 internal constant EXCHANGE_TRACKING_SIG = keccak256("ExchangeTracking(bytes32,bytes32,uint256)");
-
-    function emitExchangeTracking(
-        bytes32 trackingCode,
-        bytes32 toCurrencyKey,
-        uint256 toAmount
-    ) external onlyExchanger {
-        proxy._emit(abi.encode(toCurrencyKey, toAmount), 2, EXCHANGE_TRACKING_SIG, trackingCode, 0, 0);
-    }
-
-    event ExchangeReclaim(address indexed account, bytes32 currencyKey, uint amount);
-    bytes32 internal constant EXCHANGERECLAIM_SIG = keccak256("ExchangeReclaim(address,bytes32,uint256)");
-
-    function emitExchangeReclaim(
-        address account,
-        bytes32 currencyKey,
-        uint256 amount
-    ) external onlyExchanger {
-        proxy._emit(abi.encode(currencyKey, amount), 2, EXCHANGERECLAIM_SIG, addressToBytes32(account), 0, 0);
-    }
-
-    event ExchangeRebate(address indexed account, bytes32 currencyKey, uint amount);
-    bytes32 internal constant EXCHANGEREBATE_SIG = keccak256("ExchangeRebate(address,bytes32,uint256)");
-
-    function emitExchangeRebate(
-        address account,
-        bytes32 currencyKey,
-        uint256 amount
-    ) external onlyExchanger {
-        proxy._emit(abi.encode(currencyKey, amount), 2, EXCHANGEREBATE_SIG, addressToBytes32(account), 0, 0);
-    }
-
-=======
->>>>>>> 2b0c9ba3
     event AccountLiquidated(address indexed account, uint snxRedeemed, uint amountLiquidated, address liquidator);
     bytes32 internal constant ACCOUNTLIQUIDATED_SIG = keccak256("AccountLiquidated(address,uint256,uint256,address)");
 

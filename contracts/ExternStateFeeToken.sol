/*
-----------------------------------------------------------------
FILE INFORMATION
-----------------------------------------------------------------

file:       ExternStateFeeToken.sol
version:    1.1
author:     Anton Jurisevic
            Dominic Romanowski

date:       2018-05-15

checked:    Mike Spain
approved:   Samuel Brooks

-----------------------------------------------------------------
MODULE DESCRIPTION
-----------------------------------------------------------------

A token which also has a configurable fee rate
charged on its transfers. This is designed to be overridden in
order to produce an ERC20-compliant token.

These fees accrue into a pool, from which a nominated authority
may withdraw.

This contract utilises a state for upgradability purposes.

-----------------------------------------------------------------
*/

pragma solidity 0.4.23;


import "contracts/SafeDecimalMath.sol";
<<<<<<< HEAD
import "contracts/Proxyable.sol";
=======
import "contracts/Emitter.sol";
>>>>>>> 4feb4402
import "contracts/TokenState.sol";


/**
 * @title ERC20 Token contract, with detached state.
 * Additionally charges fees on each transfer.
 */
<<<<<<< HEAD
contract ExternStateFeeToken is Proxyable, SafeDecimalMath {
=======
contract ExternStateFeeToken is Emitter, SafeDecimalMath {
>>>>>>> 4feb4402

    /* ========== STATE VARIABLES ========== */

    /* Stores balances and allowances. */
    TokenState public state;

    /* Other ERC20 fields. */
    string public name;
    string public symbol;
    uint public totalSupply;

    /* A percentage fee charged on each transfer. */
    uint public transferFeeRate;
    /* Fee may not exceed 10%. */
    uint constant MAX_TRANSFER_FEE_RATE = UNIT / 10;
    /* The address with the authority to distribute fees. */
    address public feeAuthority;


    /* ========== CONSTRUCTOR ========== */

    /**
     * @dev Constructor.
     * @param _name Token's ERC20 name.
     * @param _symbol Token's ERC20 symbol.
     * @param _transferFeeRate The fee rate to charge on transfers.
     * @param _feeAuthority The address which has the authority to withdraw fees from the accumulated pool.
     * @param _state The state contract address. A fresh one is constructed if 0x0 is provided.
     * @param _owner The owner of this contract.
     */
    constructor(address _proxy, string _name, string _symbol, uint _transferFeeRate, address _feeAuthority,
                TokenState _state, address _owner)
<<<<<<< HEAD
        Proxyable(_proxy, _owner)
=======
        Emitter(_proxy, _owner)
>>>>>>> 4feb4402
        public
    {
        if (_state == TokenState(0)) {
            state = new TokenState(_owner, address(this));
        } else {
            state = _state;
        }

        name = _name;
        symbol = _symbol;
        feeAuthority = _feeAuthority;

        /* Constructed transfer fee rate should respect the maximum fee rate. */
        require(_transferFeeRate <= MAX_TRANSFER_FEE_RATE);
        transferFeeRate = _transferFeeRate;
    }

    /* ========== SETTERS ========== */

    /**
     * @notice Set the transfer fee, anywhere within the range 0-10%.
     * @dev The fee rate is in decimal format, with UNIT being the value of 100%.
     */
    function setTransferFeeRate(uint _transferFeeRate)
        external
        optionalProxy_onlyOwner
    {
        require(_transferFeeRate <= MAX_TRANSFER_FEE_RATE);
        transferFeeRate = _transferFeeRate;
        emitTransferFeeRateUpdated(_transferFeeRate);
    }

    /**
     * @notice Set the address of the user/contract responsible for collecting or
     * distributing fees.
     */
    function setFeeAuthority(address _feeAuthority)
        public
        optionalProxy_onlyOwner
    {
        feeAuthority = _feeAuthority;
        emitFeeAuthorityUpdated(_feeAuthority);
    }

    /**
     * @notice Set the address of the state contract.
     * @dev This can be used to "pause" transfer functionality, by pointing the state at 0x000..
     * as balances would be unreachable
     */
    function setState(TokenState _state)
        external
        optionalProxy_onlyOwner
    {
        state = _state;
        emitStateUpdated(_state);
    }

    /* ========== VIEWS ========== */

    /**
     * @notice Query an account's balance from the state
     */
    function balanceOf(address account)
        public
        view
        optionalProxy
        returns (uint)
    {
        return state.balanceOf(account);
    }

    /**
     * @notice Query an account's balance from the state
     */
    function allowance(address from, address to)
        public
        view
        optionalProxy
        returns (uint)
    {
        return state.allowance(from, to);
    }

    /**
     * @notice Calculate the Fee charged on top of a value being sent
     * @return Return the fee charged
     */
    function transferFeeIncurred(uint value)
        public
        view
        returns (uint)
    {
        return safeMul_dec(value, transferFeeRate);
        /* Transfers less than the reciprocal of transferFeeRate should be completely eaten up by fees.
         * This is on the basis that transfers less than this value will result in a nil fee.
         * Probably too insignificant to worry about, but the following code will achieve it.
         *      if (fee == 0 && transferFeeRate != 0) {
         *          return _value;
         *      }
         *      return fee;
         */
    }

    /**
     * @notice The value that you would need to send so that the recipient receives
     * a specified value.
     */
    function transferPlusFee(uint value)
        external
        view
        returns (uint)
    {
        return safeAdd(value, transferFeeIncurred(value));
    }

    /**
     * @notice The quantity to send in order that the sender spends a certain value of tokens.
     */
    function priceToSpend(uint value)
        public
        view
        returns (uint)
    {
        return safeDiv_dec(value, safeAdd(UNIT, transferFeeRate));
    }

    /**
     * @notice Collected fees sit here until they are distributed.
     * @dev The balance of the nomin contract itself is the fee pool.
     */
    function feePool()
        external
        view
        returns (uint)
    {
        return state.balanceOf(address(this));
    }

    /* ========== MUTATIVE FUNCTIONS ========== */

    /**
     * @notice ERC20 friendly transfer function.
     */
    function transfer(address to, uint value)
        public
        optionalProxy
        returns (bool)
    {
        require(to != address(0));

        address sender = messageSender;
        // The fee is deducted from the sender's balance, in addition to
        // the transferred quantity.
        uint fee = transferFeeIncurred(value);
        uint totalCharge = safeAdd(value, fee);

        // Insufficient balance will be handled by the safe subtraction.
        state.setBalanceOf(sender, safeSub(state.balanceOf(sender), totalCharge));
        state.setBalanceOf(to, safeAdd(state.balanceOf(to), value));
        state.setBalanceOf(address(this), safeAdd(state.balanceOf(address(this)), fee));

        emitTransfer(sender, to, value);
        emitTransfer(sender, address(this), fee);

        return true;
    }

    /**
     * @notice ERC20 friendly transferFrom function.
     */
    function transferFrom(address from, address to, uint value)
        public
        optionalProxy
        returns (bool)
    {
        require(to != address(0));

        address sender = messageSender;

        // The fee is deducted from the sender's balance, in addition to
        // the transferred quantity.
        uint fee = transferFeeIncurred(value);
        uint totalCharge = safeAdd(value, fee);

        // Insufficient balance will be handled by the safe subtraction.
        state.setBalanceOf(from, safeSub(state.balanceOf(from), totalCharge));
        state.setAllowance(from, sender, safeSub(state.allowance(from, sender), totalCharge));
        state.setBalanceOf(to, safeAdd(state.balanceOf(to), value));
        state.setBalanceOf(address(this), safeAdd(state.balanceOf(address(this)), fee));

        emitTransfer(from, to, value);
        emitTransfer(from, address(this), fee);

        return true;
    }

    /**
     * @notice ERC20 friendly approve function.
     */
    function approve(address spender, uint value)
        external
        optionalProxy
        returns (bool)
    {
        address sender = messageSender;

        state.setAllowance(sender, spender, value);
        emitApproval(sender, spender, value);

        return true;
    }

    /**
     * @notice Withdraw tokens from the fee pool into a given account.
     * @dev Only the fee authority may call this.
     */
    function withdrawFee(address account, uint value)
        external
        optionalProxy
        returns (bool)
    {
        require(messageSender == feeAuthority && account != address(0));

        // 0-value withdrawals do nothing.
        if (value == 0) {
            return false;
        }

        // Safe subtraction ensures an exception is thrown if the balance is insufficient.
        state.setBalanceOf(address(this), safeSub(state.balanceOf(address(this)), value));
        state.setBalanceOf(account, safeAdd(state.balanceOf(account), value));

        emitFeesWithdrawn(account, value);
        emitTransfer(address(this), account, value);

        return true;
    }

    /**
     * @notice Donate tokens from the sender's balance into the fee pool.
     */
    function donateToFeePool(uint n)
        external
        optionalProxy
        returns (bool)
    {
        address sender = messageSender;
        /* Empty donations are disallowed. */
        uint balance = state.balanceOf(sender);
        require(balance != 0);

        /* safeSub ensures the donor has sufficient balance. */
        state.setBalanceOf(sender, safeSub(balance, n));
        state.setBalanceOf(address(this), safeAdd(state.balanceOf(address(this)), n));

<<<<<<< HEAD
        emitFeesDonated(messageSender, n);
        emitTransfer(messageSender, address(this), n);
=======
        emitFeesDonated(sender, sender, n);
        emitTransfer(sender, address(this), n);
>>>>>>> 4feb4402

        return true;
    }

    /* ========== EVENTS ========== */

    event Transfer(address indexed from, address indexed to, uint value);
    function emitTransfer(address from, address to, uint value) internal {
        bytes memory data = abi.encode(value);
        bytes memory call_args = abi.encodeWithSignature("_emit(bytes,uint256,bytes32,bytes32,bytes32,bytes32)",
            data, 3, keccak256("Transfer(address,address,uint256)"), bytes32(to), bytes32(from));
        require(address(proxy).call(call_args));
    }

    event Approval(address indexed owner, address indexed spender, uint value);
    function emitApproval(address owner, address spender, uint value) internal {
        bytes memory data = abi.encode(value);
        bytes memory call_args = abi.encodeWithSignature("_emit(bytes,uint256,bytes32,bytes32,bytes32,bytes32)",
            data, 3, keccak256("Approval(address,address,uint256)"), bytes32(owner), bytes32(spender));
        require(address(proxy).call(call_args));
    }

    event TransferFeeRateUpdated(uint newFeeRate);
    function emitTransferFeeRateUpdated(uint newFeeRate) internal {
        bytes memory data = abi.encode(newFeeRate);
        bytes memory call_args = abi.encodeWithSignature("_emit(bytes,uint256,bytes32,bytes32,bytes32,bytes32)",
            data, 1, keccak256("TransferFeeRateUpdated(uint256)"));
        require(address(proxy).call(call_args));
    }

    event FeeAuthorityUpdated(address newFeeAuthority);
    function emitFeeAuthorityUpdated(address newFeeAuthority) internal {
        bytes memory data = abi.encode(newFeeAuthority);
        bytes memory call_args = abi.encodeWithSignature("_emit(bytes,uint256,bytes32,bytes32,bytes32,bytes32)",
            data, 1, keccak256("FeeAuthorityUpdated(address)"));
        require(address(proxy).call(call_args));
    } 

    event StateUpdated(address newState);
    function emitStateUpdated(address newState) internal {
        bytes memory data = abi.encode(newState);
        bytes memory call_args = abi.encodeWithSignature("_emit(bytes,uint256,bytes32,bytes32,bytes32,bytes32)",
            data, 1, keccak256("StateUpdated(address)"));
        require(address(proxy).call(call_args));
    }

    event FeesWithdrawn(address account, address indexed accountIndex, uint value);
    function emitFeesWithdrawn(address account, uint value) internal {
        bytes memory data = abi.encode(account, value);
        bytes memory call_args = abi.encodeWithSignature("_emit(bytes,uint256,bytes32,bytes32,bytes32,bytes32)",
            data, 2, keccak256("FeesWithdrawn(address,address,uint256)"), bytes32(account));
        require(address(proxy).call(call_args));
    }

    event FeesDonated(address donor, address indexed donorIndex, uint value);
    function emitFeesDonated(address donor, uint value) internal {
        bytes memory data = abi.encode(donor, value);
        bytes memory call_args = abi.encodeWithSignature("_emit(bytes,uint256,bytes32,bytes32,bytes32,bytes32)",
            data, 2, keccak256("FeesDonated(address,address,uint256)"), bytes32(donor));
        require(address(proxy).call(call_args));
    }
}<|MERGE_RESOLUTION|>--- conflicted
+++ resolved
@@ -33,11 +33,7 @@
 
 
 import "contracts/SafeDecimalMath.sol";
-<<<<<<< HEAD
 import "contracts/Proxyable.sol";
-=======
-import "contracts/Emitter.sol";
->>>>>>> 4feb4402
 import "contracts/TokenState.sol";
 
 
@@ -45,11 +41,7 @@
  * @title ERC20 Token contract, with detached state.
  * Additionally charges fees on each transfer.
  */
-<<<<<<< HEAD
 contract ExternStateFeeToken is Proxyable, SafeDecimalMath {
-=======
-contract ExternStateFeeToken is Emitter, SafeDecimalMath {
->>>>>>> 4feb4402
 
     /* ========== STATE VARIABLES ========== */
 
@@ -82,11 +74,7 @@
      */
     constructor(address _proxy, string _name, string _symbol, uint _transferFeeRate, address _feeAuthority,
                 TokenState _state, address _owner)
-<<<<<<< HEAD
         Proxyable(_proxy, _owner)
-=======
-        Emitter(_proxy, _owner)
->>>>>>> 4feb4402
         public
     {
         if (_state == TokenState(0)) {
@@ -342,13 +330,8 @@
         state.setBalanceOf(sender, safeSub(balance, n));
         state.setBalanceOf(address(this), safeAdd(state.balanceOf(address(this)), n));
 
-<<<<<<< HEAD
-        emitFeesDonated(messageSender, n);
-        emitTransfer(messageSender, address(this), n);
-=======
-        emitFeesDonated(sender, sender, n);
+        emitFeesDonated(sender, n);
         emitTransfer(sender, address(this), n);
->>>>>>> 4feb4402
 
         return true;
     }

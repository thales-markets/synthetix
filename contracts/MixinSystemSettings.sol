pragma solidity ^0.5.16;

import "./MixinResolver.sol";

// Internal references
import "./interfaces/IFlexibleStorage.sol";


contract MixinSystemSettings is MixinResolver {
    bytes32 internal constant SETTING_CONTRACT_NAME = "SystemSettings";

    bytes32 internal constant SETTING_WAITING_PERIOD_SECS = "waitingPeriodSecs";
    bytes32 internal constant SETTING_PRICE_DEVIATION_THRESHOLD_FACTOR = "priceDeviationThresholdFactor";
    bytes32 internal constant SETTING_ISSUANCE_RATIO = "issuanceRatio";
    bytes32 internal constant SETTING_FEE_PERIOD_DURATION = "feePeriodDuration";
    bytes32 internal constant SETTING_TARGET_THRESHOLD = "targetThreshold";
    bytes32 internal constant SETTING_LIQUIDATION_DELAY = "liquidationDelay";
    bytes32 internal constant SETTING_LIQUIDATION_RATIO = "liquidationRatio";
    bytes32 internal constant SETTING_LIQUIDATION_PENALTY = "liquidationPenalty";
    bytes32 internal constant SETTING_RATE_STALE_PERIOD = "rateStalePeriod";
    bytes32 internal constant SETTING_EXCHANGE_FEE_RATE = "exchangeFeeRate";
    bytes32 internal constant SETTING_MINIMUM_STAKE_TIME = "minimumStakeTime";
    bytes32 internal constant SETTING_AGGREGATOR_WARNING_FLAGS = "aggregatorWarningFlags";
<<<<<<< HEAD
    bytes32 internal constant SETTING_KEEPER_FEE = "keeperFee";
=======
    bytes32 internal constant SETTING_TRADING_REWARDS_ENABLED = "tradingRewardsEnabled";
>>>>>>> 7b50bab5

    bytes32 private constant CONTRACT_FLEXIBLESTORAGE = "FlexibleStorage";

    constructor() internal {
        appendToAddressCache(CONTRACT_FLEXIBLESTORAGE);
    }

    function flexibleStorage() internal view returns (IFlexibleStorage) {
        return IFlexibleStorage(requireAndGetAddress(CONTRACT_FLEXIBLESTORAGE, "Missing FlexibleStorage address"));
    }

    function getTradingRewardsEnabled() internal view returns (bool) {
        return flexibleStorage().getBoolValue(SETTING_CONTRACT_NAME, SETTING_TRADING_REWARDS_ENABLED);
    }

    function getWaitingPeriodSecs() internal view returns (uint) {
        return flexibleStorage().getUIntValue(SETTING_CONTRACT_NAME, SETTING_WAITING_PERIOD_SECS);
    }

    function getPriceDeviationThresholdFactor() internal view returns (uint) {
        return flexibleStorage().getUIntValue(SETTING_CONTRACT_NAME, SETTING_PRICE_DEVIATION_THRESHOLD_FACTOR);
    }

    function getIssuanceRatio() internal view returns (uint) {
        // lookup on flexible storage directly for gas savings (rather than via SystemSettings)
        return flexibleStorage().getUIntValue(SETTING_CONTRACT_NAME, SETTING_ISSUANCE_RATIO);
    }

    function getFeePeriodDuration() internal view returns (uint) {
        // lookup on flexible storage directly for gas savings (rather than via SystemSettings)
        return flexibleStorage().getUIntValue(SETTING_CONTRACT_NAME, SETTING_FEE_PERIOD_DURATION);
    }

    function getTargetThreshold() internal view returns (uint) {
        // lookup on flexible storage directly for gas savings (rather than via SystemSettings)
        return flexibleStorage().getUIntValue(SETTING_CONTRACT_NAME, SETTING_TARGET_THRESHOLD);
    }

    function getLiquidationDelay() internal view returns (uint) {
        return flexibleStorage().getUIntValue(SETTING_CONTRACT_NAME, SETTING_LIQUIDATION_DELAY);
    }

    function getLiquidationRatio() internal view returns (uint) {
        return flexibleStorage().getUIntValue(SETTING_CONTRACT_NAME, SETTING_LIQUIDATION_RATIO);
    }

    function getLiquidationPenalty() internal view returns (uint) {
        return flexibleStorage().getUIntValue(SETTING_CONTRACT_NAME, SETTING_LIQUIDATION_PENALTY);
    }

    function getRateStalePeriod() internal view returns (uint) {
        return flexibleStorage().getUIntValue(SETTING_CONTRACT_NAME, SETTING_RATE_STALE_PERIOD);
    }

    function getExchangeFeeRate(bytes32 currencyKey) internal view returns (uint) {
        return
            flexibleStorage().getUIntValue(
                SETTING_CONTRACT_NAME,
                keccak256(abi.encodePacked(SETTING_EXCHANGE_FEE_RATE, currencyKey))
            );
    }

    function getMinimumStakeTime() internal view returns (uint) {
        return flexibleStorage().getUIntValue(SETTING_CONTRACT_NAME, SETTING_MINIMUM_STAKE_TIME);
    }

    function getAggregatorWarningFlags() internal view returns (address) {
        return flexibleStorage().getAddressValue(SETTING_CONTRACT_NAME, SETTING_AGGREGATOR_WARNING_FLAGS);
    }

    function getKeeperFee() internal view returns (uint) {
        return flexibleStorage().getUIntValue(SETTING_CONTRACT_NAME, SETTING_KEEPER_FEE);
    }
}<|MERGE_RESOLUTION|>--- conflicted
+++ resolved
@@ -21,11 +21,8 @@
     bytes32 internal constant SETTING_EXCHANGE_FEE_RATE = "exchangeFeeRate";
     bytes32 internal constant SETTING_MINIMUM_STAKE_TIME = "minimumStakeTime";
     bytes32 internal constant SETTING_AGGREGATOR_WARNING_FLAGS = "aggregatorWarningFlags";
-<<<<<<< HEAD
     bytes32 internal constant SETTING_KEEPER_FEE = "keeperFee";
-=======
     bytes32 internal constant SETTING_TRADING_REWARDS_ENABLED = "tradingRewardsEnabled";
->>>>>>> 7b50bab5
 
     bytes32 private constant CONTRACT_FLEXIBLESTORAGE = "FlexibleStorage";
 

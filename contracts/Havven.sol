--- conflicted
+++ resolved
@@ -130,9 +130,12 @@
 import "contracts/TokenState.sol";
 import "contracts/SelfDestructible.sol";
 
-<<<<<<< HEAD
-
-contract Havven is SelfDestructible, ExternStateToken {
+/**
+ * @title Havven ERC20 contract.
+ * @notice The Havven contracts does not only facilitate transfers and track balances,
+ * but it also computes the quantity of fees each havven holder is entitled to.
+ */
+contract Havven is ExternStateToken {
 
     /* ========== STATE VARIABLES ========== */
 
@@ -169,60 +172,6 @@
 
     // The quantity of nomins that were in the fee pot at the time
     // of the last fee rollover (feePeriodStartTime)
-=======
-/**
- * @title Havven ERC20 contract.
- * @notice The Havven contracts does not only facilitate transfers and track balances,
- * but it also computes the quantity of fees each havven holder is entitled to.
- */
-contract Havven is ExternStateProxyToken, SelfDestructible {
-
-    /* ========== STATE VARIABLES ========== */
-
-    /* Sums of balances*duration in the current fee period.
-     * range: decimals; units: havven-seconds */
-    mapping(address => uint) public currentBalanceSum;
-
-    /* Average account balances in the last completed fee period. This is proportional
-     * to that account's last period fee entitlement.
-     * (i.e. currentBalanceSum for the previous period divided through by duration)
-     * WARNING: This may not have been updated for the latest fee period at the
-     *          time it is queried.
-     * range: decimals; units: havvens */
-    mapping(address => uint) public lastAverageBalance;
-
-    /* The average account balances in the period before the last completed fee period.
-     * This is used as a person's weight in a confiscation vote, so it implies that
-     * the vote duration must be no longer than the fee period in order to guarantee that 
-     * no portion of a fee period used for determining vote weights falls within the
-     * duration of a vote it contributes to.
-     * WARNING: This may not have been updated for the latest fee period at the
-     *          time it is queried.
-     * range: decimals; units: havvens */
-    mapping(address => uint) public penultimateAverageBalance;
-
-    /* The time an account last made a transfer. */
-    mapping(address => uint) public lastTransferTimestamp;
-
-    /* The time the current fee period began. */
-    uint public feePeriodStartTime = 3;
-    /* The actual start of the last fee period (seconds). */
-    uint public lastFeePeriodStartTime = 2;
-    /* The actual start of the penultimate fee period (seconds). */
-    uint public penultimateFeePeriodStartTime = 1;
-    /* The foregoing members are initialised to past timestamps,
-     * as they will be updated upon the next transfer. */
-
-    /* Fee periods will roll over in no shorter a time than this. */
-    uint public targetFeePeriodDurationSeconds = 4 weeks;
-    /* And may not be set to be shorter than a day. */
-    uint constant MIN_FEE_PERIOD_DURATION_SECONDS = 1 days;
-    /* And may not be set to be longer than six months. */
-    uint constant MAX_FEE_PERIOD_DURATION_SECONDS = 26 weeks;
-
-    /* The quantity of nomins that were in the fee pot at the time
-     * of the last fee rollover (feePeriodStartTime). */
->>>>>>> cf8790de
     uint public lastFeesCollected;
 
     // Whether a user has withdrawn their last fees
@@ -250,24 +199,16 @@
     mapping(address => uint) public issuedNomins;
 
     /* ========== CONSTRUCTOR ========== */
-<<<<<<< HEAD
-
-    function Havven(TokenState initialState, address _owner, address _oracle)
-        ExternStateToken("Havven", "HAV", 1e8 * UNIT, address(this), initialState, _owner)
-        SelfDestructible(_owner, _owner)
-        // Owned is initialised in ExternStateToken
-=======
-    
+
     /**
      * @dev Constructor
-     * @param _initialState A pre-populated contract containing token balances.
+     * @param initialState A pre-populated contract containing token balances.
      * If the provided address is 0x0, then a fresh one will be constructed with the contract owning all tokens.
      * @param _owner The owner of this contract.
      */
-    function Havven(TokenState _initialState, address _owner)
-        ExternStateProxyToken("Havven", "HAV", 1e8 * UNIT, address(this), _initialState, _owner)
-        SelfDestructible(_owner, _owner) /* Owned is initialised in ExternStateProxyToken */
->>>>>>> cf8790de
+    constructor(TokenState initialState, address _owner, address _oracle)
+        ExternStateToken("Havven", "HAV", 1e8 * UNIT, address(this), initialState, _owner)
+        // Owned is initialised in ExternStateToken
         public
     {
         oracle = _oracle;
@@ -277,15 +218,11 @@
 
     /* ========== SETTERS ========== */
 
-<<<<<<< HEAD
-    function setNomin(Nomin _nomin)
-=======
     /**
      * @notice Set the associated Nomin contract to collect fees from.
      * @dev Only the contract owner may call this.
      */
-    function setNomin(EtherNomin _nomin) 
->>>>>>> cf8790de
+    function setNomin(Nomin _nomin)
         external
         onlyOwner
     {
@@ -336,9 +273,90 @@
         CMax = _CMax;
     }
 
-<<<<<<< HEAD
     function setWhitelisted(address account, bool value)
-=======
+        external
+        onlyOwner
+    {
+        whitelistedIssuers[account] = value;
+    }
+
+    /* ========== GETTERS ========== */
+
+    //
+    // Havven balance sum data
+    //
+    function currentHavvenBalanceSum(address account)
+        external
+        view
+        returns (uint)
+    {
+        return havvenBalanceData[account].currentBalanceSum;
+    }
+
+    function lastAverageHavvenBalance(address account)
+        external
+        view
+        returns (uint)
+    {
+        return havvenBalanceData[account].lastAverageBalance;
+    }
+
+    function lastHavvenTransferTimestamp(address account)
+        external
+        view
+        returns (uint)
+    {
+        return havvenBalanceData[account].lastTransferTimestamp;
+    }
+
+    //
+    // Issued nomin balance sum data
+    //
+    function currentIssuedNominBalanceSum(address account)
+        external
+        view
+        returns (uint)
+    {
+        return issuedNominBalanceData[account].currentBalanceSum;
+    }
+
+    function lastAverageIssuedNominBalance(address account)
+        external
+        view
+        returns (uint)
+    {
+        return issuedNominBalanceData[account].lastAverageBalance;
+    }
+
+    function lastIssuedNominTransferTimestamp(address account)
+        external
+        view
+        returns (uint)
+    {
+        return issuedNominBalanceData[account].lastTransferTimestamp;
+    }
+
+    //
+    // The total issued nomin balance sum data
+    //
+    function currentTotalIssuedNominBalanceSum()
+        external
+        view
+        returns (uint)
+    {
+        return totalIssuedNominBalanceData.currentBalanceSum;
+    }
+
+    function lastAverageTotalIssuedNominBalance()
+        external
+        view
+        returns (uint)
+    {
+        return totalIssuedNominBalanceData.lastAverageBalance;
+    }
+
+    /* ========== MUTATIVE FUNCTIONS ========== */
+
     /**
      * @notice Allow the owner of this contract to endow any address with havvens
      * from the initial supply.
@@ -347,132 +365,21 @@
      * This function can also be used to retrieve any havvens sent to the Havven contract itself.S
      * Only callable by the contract owner.
      */
-    function endow(address account, uint value)
->>>>>>> cf8790de
+    function endow(address to, uint value)
         external
         onlyOwner
     {
-        whitelistedIssuers[account] = value;
-    }
-
-    /* ========== GETTERS ========== */
-
-<<<<<<< HEAD
-    //
-    // Havven balance sum data
-    //
-    function currentHavvenBalanceSum(address account)
-        external
-        view
-        returns (uint)
-    {
-        return havvenBalanceData[account].currentBalanceSum;
-    }
-
-    function lastAverageHavvenBalance(address account)
-=======
         /* Use "this" in order that the havven account is the sender.
          * The explicit transfer also initialises fee entitlement information. */
-        return _transfer(this, account, value);
-    }
-
-    /**
-     * @notice Allow the owner of this contract to emit transfer events for
-     * contract setup purposes.
-     */
-    function emitTransferEvents(address sender, address[] recipients, uint[] values)
->>>>>>> cf8790de
-        external
-        view
-        returns (uint)
-    {
-        return havvenBalanceData[account].lastAverageBalance;
-    }
-
-<<<<<<< HEAD
-    function lastHavvenTransferTimestamp(address account)
-=======
+        this.transfer(to, value);
+    }
+
+
     /**
      * @notice ERC20 transfer function.
      */
     function transfer(address to, uint value)
->>>>>>> cf8790de
-        external
-        view
-        returns (uint)
-    {
-        return havvenBalanceData[account].lastTransferTimestamp;
-    }
-
-<<<<<<< HEAD
-    //
-    // Issued nomin balance sum data
-    //
-    function currentIssuedNominBalanceSum(address account)
-        external
-        view
-        returns (uint)
-    {
-        return issuedNominBalanceData[account].currentBalanceSum;
-    }
-
-    function lastAverageIssuedNominBalance(address account)
-        external
-        view
-        returns (uint)
-    {
-        return issuedNominBalanceData[account].lastAverageBalance;
-    }
-
-    function lastIssuedNominTransferTimestamp(address account)
-        external
-        view
-        returns (uint)
-    {
-        return issuedNominBalanceData[account].lastTransferTimestamp;
-    }
-
-    //
-    // The total issued nomin balance sum data
-    //
-    function currentTotalIssuedNominBalanceSum()
-        external
-        view
-        returns (uint)
-    {
-        return totalIssuedNominBalanceData.currentBalanceSum;
-    }
-
-    function lastAverageTotalIssuedNominBalance()
-        external
-        view
-        returns (uint)
-    {
-        return totalIssuedNominBalanceData.lastAverageBalance;
-    }
-
-    /* ========== MUTATIVE FUNCTIONS ========== */
-
-    function endow(address to, uint value)
-        external
-        onlyOwner
-    {
-        // Use "this" in order to ensure that the havven contract is the sender.
-        this.transfer(to, value);
-    }
-
-
-    function transfer(address to, uint value)
-        public
-=======
-    /**
-     * @dev Calls transfer() in ExternStateProxyToken to perform the transfer itself,
-     * and also recomputes fee entitlement information when balances are updated.
-     * Anything calling this must apply the optionalProxy or onlyProxy modifier.
-     */
-    function _transfer(address sender, address to, uint value)
-        internal
->>>>>>> cf8790de
+        public
         preCheckFeePeriodRollover
         returns (bool)
     {
@@ -482,25 +389,14 @@
         uint senderPreBalance = state.balanceOf(msg.sender);
         uint recipientPreBalance = state.balanceOf(to);
 
-<<<<<<< HEAD
-        // Perform the transfer: if there is a problem,
-        // an exception will be thrown in this call.
+        /* Perform the transfer: if there is a problem,
+         * an exception will be thrown in this call. */
         super.transfer(to, value);
 
-        // Zero-value transfers still update fee entitlement information,
-        // and may roll over the fee period.
+        /* Zero-value transfers still update fee entitlement information,
+         * and may roll over the fee period. */
         adjustHavvenBalanceAverages(msg.sender, senderPreBalance);
         adjustHavvenBalanceAverages(to, recipientPreBalance);
-=======
-        /* Perform the transfer: if there is a problem,
-         * an exception will be thrown in this call. */
-        _transfer_byProxy(sender, to, value);
-
-        /* Zero-value transfers still update fee entitlement information,
-         * and may roll over the fee period. */
-        adjustFeeEntitlement(sender, senderPreBalance);
-        adjustFeeEntitlement(to, recipientPreBalance);
->>>>>>> cf8790de
 
         return true;
     }
@@ -518,25 +414,14 @@
         uint senderPreBalance = state.balanceOf(from);
         uint recipientPreBalance = state.balanceOf(to);
 
-<<<<<<< HEAD
-        // Perform the transfer: if there is a problem,
-        // an exception will be thrown in this call.
+        /* Perform the transfer: if there is a problem,
+         * an exception will be thrown in this call. */
         super.transferFrom(from, to, value);
 
-        // Zero-value transfers still update fee entitlement information,
-        // and may roll over the fee period.
+        /* Zero-value transfers still update fee entitlement information,
+         * and may roll over the fee period. */
         adjustHavvenBalanceAverages(from, senderPreBalance);
         adjustHavvenBalanceAverages(to, recipientPreBalance);
-=======
-        /* Perform the transfer: if there is a problem,
-         * an exception will be thrown in this call. */
-        _transferFrom_byProxy(messageSender, from, to, value);
-
-        /* Zero-value transfers still update fee entitlement information,
-         * and may roll over the fee period. */
-        adjustFeeEntitlement(from, senderPreBalance);
-        adjustFeeEntitlement(to, recipientPreBalance);
->>>>>>> cf8790de
 
         return true;
     }
@@ -549,28 +434,15 @@
         public
         preCheckFeePeriodRollover
     {
-<<<<<<< HEAD
-        // Do not deposit fees into frozen accounts.
+        /* Do not deposit fees into frozen accounts. */
         require(!nomin.frozen(msg.sender));
 
-        // check the period has rolled over first
+        /* Check the period has rolled over first. */
         adjustIssuanceBalanceAverages(msg.sender, issuedNomins[msg.sender], nomin.totalSupply());
-=======
-        address sender = messageSender;
-
-        /* Do not deposit fees into frozen accounts. */
-        require(!nomin.frozen(sender));
-
-        /* Check the period has rolled over first. */
-        rolloverFee(sender, lastTransferTimestamp[sender], state.balanceOf(sender));
+
+        BalanceData memory updatedBalances = issuedNominBalanceData[msg.sender];
 
         /* Only allow accounts to withdraw fees once per period. */
-        require(!hasWithdrawnLastPeriodFees[sender]);
->>>>>>> cf8790de
-
-        BalanceData memory updatedBalances = issuedNominBalanceData[msg.sender];
-
-        // Only allow accounts to withdraw fees once per period.
         require(!hasWithdrawnLastPeriodFees[msg.sender]);
         uint feesOwed = 0;
         if (totalIssuedNominBalanceData.lastAverageBalance > 0) {
@@ -585,74 +457,30 @@
         emit FeesWithdrawn(msg.sender, msg.sender, feesOwed);
     }
 
-<<<<<<< HEAD
-    /* Update the fee entitlement since the last transfer or entitlement
-     * adjustment. Since this updates the last transfer timestamp, if invoked
-     * consecutively, this function will do nothing after the first call. */
-    function adjustHavvenBalanceAverages(address account, uint preBalance)
-        internal
-    {
-        // The time since the last transfer clamps at the last fee rollover time if the last transfer
-        // was earlier than that.
-        BalanceData memory updatedBalances = rolloverBalances(preBalance, havvenBalanceData[account]);
-=======
     /**
      * @notice Update the fee entitlement since the last transfer or entitlement adjustment.
      * @dev Since this updates the last transfer timestamp, if invoked
      * consecutively, this function will do nothing after the first call.
      */
-    function adjustFeeEntitlement(address account, uint preBalance)
+    function adjustHavvenBalanceAverages(address account, uint preBalance)
         internal
     {
         /* The time since the last transfer clamps at the last fee rollover time
          * if the last transfer was earlier than that. */
-        rolloverFee(account, lastTransferTimestamp[account], preBalance);
->>>>>>> cf8790de
+        BalanceData memory updatedBalances = rolloverBalances(preBalance, havvenBalanceData[account]);
 
         updatedBalances.currentBalanceSum = safeAdd(
             updatedBalances.currentBalanceSum,
             safeMul(preBalance, now - updatedBalances.lastTransferTimestamp)
         );
 
-<<<<<<< HEAD
-        // Update the last time this user's balance changed.
+        /* Update the last time this user's balance changed. */
         updatedBalances.lastTransferTimestamp = now;
 
         havvenBalanceData[account] = updatedBalances;
     }
 
     function adjustIssuanceBalanceAverages(address account, uint preBalance, uint last_total_supply)
-=======
-        /* Update the last time this user's balance changed. */
-        lastTransferTimestamp[account] = now;
-    }
-
-    /**
-     * @dev Update the given account's previous period fee entitlement value.
-     * Do nothing if the last transfer occurred since the fee period rolled over.
-     * If the entitlement was updated, also update the last transfer time to be
-     * at the timestamp of the rollover, so if this should do nothing if called more
-     * than once during a given period.
-     *
-     * Consider the case where the entitlement is updated. If the last transfer
-     * occurred at time t in the last period, then the starred region is added to the
-     * entitlement, the last transfer timestamp is moved to r, and the fee period is
-     * rolled over from k-1 to k so that the new fee period start time is at time r.
-     * 
-     *   k-1       |        k
-     *         s __|
-     *  _  _ ___|**|
-     *          |**|
-     *  _  _ ___|**|___ __ _  _
-     *             |
-     *          t  |
-     *             r
-     * 
-     * Similar computations are performed according to the fee period in which the
-     * last transfer occurred.
-     */
-    function rolloverFee(address account, uint lastTransferTime, uint preBalance)
->>>>>>> cf8790de
         internal
     {
 
@@ -700,7 +528,6 @@
 
         if (lastTransferTime < feePeriodStartTime) {
             if (lastTransferTime < lastFeePeriodStartTime) {
-<<<<<<< HEAD
                 // The balance did nothing in the last fee period, so the average balance
                 // in this period is their pre-transfer balance.
                 lastAvgBal = preBalance;
@@ -711,97 +538,33 @@
                     (feePeriodStartTime - lastFeePeriodStartTime)
                 );
             }
-            // Roll over to the next fee period.
+            /* Roll over to the next fee period. */
             currentBalanceSum = 0;
             lastTransferTime = feePeriodStartTime;
-=======
-                /* The last transfer predated the previous two fee periods. */
-                if (lastTransferTime < penultimateFeePeriodStartTime) {
-                    /* The balance did nothing in the penultimate fee period, so the average balance
-                     * in this period is their pre-transfer balance. */
-                    penultimateAverageBalance[account] = preBalance;
-                /* The last transfer occurred within the one-before-the-last fee period. */
-                } else {
-                    /* No overflow risk here: the failed guard implies (penultimateFeePeriodStartTime <= lastTransferTime). */
-                    penultimateAverageBalance[account] = safeDiv(
-                        safeAdd(currentBalanceSum[account], safeMul(preBalance, (lastFeePeriodStartTime - lastTransferTime))),
-                        (lastFeePeriodStartTime - penultimateFeePeriodStartTime)
-                    );
-                }
-
-                /* The balance did nothing in the last fee period, so the average balance
-                 * in this period is their pre-transfer balance. */
-                lastAverageBalance[account] = preBalance;
-
-            /* The last transfer occurred within the last fee period. */
-            } else {
-                /* The previously-last average balance becomes the penultimate balance. */
-                penultimateAverageBalance[account] = lastAverageBalance[account];
-
-                /* No overflow risk here: the failed guard implies (lastFeePeriodStartTime <= lastTransferTime). */
-                lastAverageBalance[account] = safeDiv(
-                    safeAdd(currentBalanceSum[account], safeMul(preBalance, (feePeriodStartTime - lastTransferTime))),
-                    (feePeriodStartTime - lastFeePeriodStartTime)
-                );
-            }
-
-            /* Roll over to the next fee period. */
-            currentBalanceSum[account] = 0;
-            hasWithdrawnLastPeriodFees[account] = false;
-            lastTransferTimestamp[account] = feePeriodStartTime;
->>>>>>> cf8790de
         }
 
         return BalanceData(currentBalanceSum, lastAvgBal, lastTransferTime);
     }
 
-<<<<<<< HEAD
-
-    /* Recompute and return the given account's average balance information.
-     * This also rolls over the fee period if necessary, and brings
-     * the account's current balance sum up to date. */
-    function recomputeAccountLastHavvenAverageBalance(address account)
-        public
-        preCheckFeePeriodRollover
-        returns (uint)
-    {
-        adjustHavvenBalanceAverages(account, state.balanceOf(account));
-        return havvenBalanceData[account].lastAverageBalance;
-    }
-
-    /* Recompute and return the given account's average balance information. */
-    function recomputeAccountLastIssuedNominAverageBalance(address account)
-=======
+
     /**
      * @dev Recompute and return the given account's average balance information.
      * This also rolls over the fee period if necessary, and brings
      * the account's current balance sum up to date.
      */
-    function _recomputeAccountLastAverageBalance(address account)
-        internal
+    function recomputeAccountLastHavvenAverageBalance(address account)
+        public
         preCheckFeePeriodRollover
         returns (uint)
     {
-        adjustFeeEntitlement(account, state.balanceOf(account));
-        return lastAverageBalance[account];
-    }
-
-    /**
-     * @notice Recompute and return the sender's average balance information.
-     */
-    function recomputeLastAverageBalance()
-        external
-        optionalProxy
-        returns (uint)
-    {
-        return _recomputeAccountLastAverageBalance(messageSender);
+        adjustHavvenBalanceAverages(account, state.balanceOf(account));
+        return havvenBalanceData[account].lastAverageBalance;
     }
 
     /**
      * @notice Recompute and return the given account's average balance information.
      */
-    function recomputeAccountLastAverageBalance(address account)
->>>>>>> cf8790de
+    function recomputeAccountLastIssuedNominAverageBalance(address account)
         external
         returns (uint)
     {
@@ -809,7 +572,7 @@
         return issuedNominBalanceData[account].lastAverageBalance;
     }
 
-    /** 
+    /**
      * @notice Check if the current fee period has terminated and, if so, roll it over.
      */
     function rolloverFeePeriod()
@@ -845,34 +608,14 @@
         adjustIssuanceBalanceAverages(msg.sender, issued, lastTot);
     }
 
-<<<<<<< HEAD
     function checkFeePeriodRollover()
         internal
     {
-        // If the fee period has rolled over...
+        /* If the fee period has rolled over... */
         if (now >= feePeriodStartTime + targetFeePeriodDurationSeconds) {
             lastFeesCollected = nomin.feePool();
-
-            // Shift the three period start times back one place
-=======
-    /**
-     * @dev If the fee period has rolled over, then
-     * save the start times of the last fee period,
-     * as well as the penultimate fee period.
-     */
-    function checkFeePeriodRollover()
-        internal
-    {
-        /* If the fee period has rolled over... */
-        if (feePeriodStartTime + targetFeePeriodDurationSeconds <= now) {
-            lastFeesCollected = nomin.feePool();
-
-            /* ...shift the three period start times back one place. */
-            penultimateFeePeriodStartTime = lastFeePeriodStartTime;
->>>>>>> cf8790de
             lastFeePeriodStartTime = feePeriodStartTime;
             feePeriodStartTime = now;
-            
             emit FeePeriodRollover(now);
         }
     }

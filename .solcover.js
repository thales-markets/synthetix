const {
	constants: { inflationStartTimestampInSecs },
} = require('.');

module.exports = {
	port: 8545,
	skipFiles: [
		'test-helpers',
		'EscrowChecker.sol',
<<<<<<< HEAD
=======
		'ExchangeRatesWithoutInvPricing.sol',
		'IssuerWithoutLiquidations.sol',
>>>>>>> 2011a43f
	],
	providerOptions: {
		default_balance_ether: 10000000000000, // extra zero just in case (coverage consumes more gas)
		time: new Date(inflationStartTimestampInSecs * 1000),
		network_id: 55,
	},
	mocha: {
		grep: '@cov-skip', // Find everything with this tag
		invert: true, // Run the grep's inverse set.
		timeout: 180e3,
	},
	// Reduce instrumentation footprint - volume of solidity code
	// passed to compiler causes it to crash (See discussion PR #732)
	// Line and branch coverage will still be reported.
	measureStatementCoverage: false,
<<<<<<< HEAD
	measureFunctionCoverage: true,
=======
>>>>>>> 2011a43f
};<|MERGE_RESOLUTION|>--- conflicted
+++ resolved
@@ -7,11 +7,8 @@
 	skipFiles: [
 		'test-helpers',
 		'EscrowChecker.sol',
-<<<<<<< HEAD
-=======
 		'ExchangeRatesWithoutInvPricing.sol',
 		'IssuerWithoutLiquidations.sol',
->>>>>>> 2011a43f
 	],
 	providerOptions: {
 		default_balance_ether: 10000000000000, // extra zero just in case (coverage consumes more gas)
@@ -27,8 +24,4 @@
 	// passed to compiler causes it to crash (See discussion PR #732)
 	// Line and branch coverage will still be reported.
 	measureStatementCoverage: false,
-<<<<<<< HEAD
-	measureFunctionCoverage: true,
-=======
->>>>>>> 2011a43f
 };